// SPDX-License-Identifier: GPL-2.0-only
/*
 *
 * Copyright (c) 2009, Microsoft Corporation.
 *
 * Authors:
 *   Haiyang Zhang <haiyangz@microsoft.com>
 *   Hank Janssen  <hjanssen@microsoft.com>
 *   K. Y. Srinivasan <kys@microsoft.com>
 */
#define pr_fmt(fmt) KBUILD_MODNAME ": " fmt

#include <linux/kernel.h>
#include <linux/mm.h>
#include <linux/hyperv.h>
#include <linux/uio.h>
#include <linux/vmalloc.h>
#include <linux/slab.h>
#include <linux/prefetch.h>
#include <linux/io.h>
#include <asm/mshyperv.h>

#include "hyperv_vmbus.h"

#define VMBUS_PKT_TRAILER	8

/*
 * When we write to the ring buffer, check if the host needs to
 * be signaled. Here is the details of this protocol:
 *
 *	1. The host guarantees that while it is draining the
 *	   ring buffer, it will set the interrupt_mask to
 *	   indicate it does not need to be interrupted when
 *	   new data is placed.
 *
 *	2. The host guarantees that it will completely drain
 *	   the ring buffer before exiting the read loop. Further,
 *	   once the ring buffer is empty, it will clear the
 *	   interrupt_mask and re-check to see if new data has
 *	   arrived.
 *
 * KYS: Oct. 30, 2016:
 * It looks like Windows hosts have logic to deal with DOS attacks that
 * can be triggered if it receives interrupts when it is not expecting
 * the interrupt. The host expects interrupts only when the ring
 * transitions from empty to non-empty (or full to non full on the guest
 * to host ring).
 * So, base the signaling decision solely on the ring state until the
 * host logic is fixed.
 */

static void hv_signal_on_write(u32 old_write, struct vmbus_channel *channel)
{
	struct hv_ring_buffer_info *rbi = &channel->outbound;

	virt_mb();
	if (READ_ONCE(rbi->ring_buffer->interrupt_mask))
		return;

	/* check interrupt_mask before read_index */
	virt_rmb();
	/*
	 * This is the only case we need to signal when the
	 * ring transitions from being empty to non-empty.
	 */
	if (old_write == READ_ONCE(rbi->ring_buffer->read_index)) {
		++channel->intr_out_empty;
		vmbus_setevent(channel);
	}
}

/* Get the next write location for the specified ring buffer. */
static inline u32
hv_get_next_write_location(struct hv_ring_buffer_info *ring_info)
{
	u32 next = ring_info->ring_buffer->write_index;

	return next;
}

/* Set the next write location for the specified ring buffer. */
static inline void
hv_set_next_write_location(struct hv_ring_buffer_info *ring_info,
		     u32 next_write_location)
{
	ring_info->ring_buffer->write_index = next_write_location;
}

/* Get the size of the ring buffer. */
static inline u32
hv_get_ring_buffersize(const struct hv_ring_buffer_info *ring_info)
{
	return ring_info->ring_datasize;
}

/* Get the read and write indices as u64 of the specified ring buffer. */
static inline u64
hv_get_ring_bufferindices(struct hv_ring_buffer_info *ring_info)
{
	return (u64)ring_info->ring_buffer->write_index << 32;
}

/*
 * Helper routine to copy from source to ring buffer.
 * Assume there is enough room. Handles wrap-around in dest case only!!
 */
static u32 hv_copyto_ringbuffer(
	struct hv_ring_buffer_info	*ring_info,
	u32				start_write_offset,
	const void			*src,
	u32				srclen)
{
	void *ring_buffer = hv_get_ring_buffer(ring_info);
	u32 ring_buffer_size = hv_get_ring_buffersize(ring_info);

	memcpy(ring_buffer + start_write_offset, src, srclen);

	start_write_offset += srclen;
	if (start_write_offset >= ring_buffer_size)
		start_write_offset -= ring_buffer_size;

	return start_write_offset;
}

/*
 *
 * hv_get_ringbuffer_availbytes()
 *
 * Get number of bytes available to read and to write to
 * for the specified ring buffer
 */
static void
hv_get_ringbuffer_availbytes(const struct hv_ring_buffer_info *rbi,
			     u32 *read, u32 *write)
{
	u32 read_loc, write_loc, dsize;

	/* Capture the read/write indices before they changed */
	read_loc = READ_ONCE(rbi->ring_buffer->read_index);
	write_loc = READ_ONCE(rbi->ring_buffer->write_index);
	dsize = rbi->ring_datasize;

	*write = write_loc >= read_loc ? dsize - (write_loc - read_loc) :
		read_loc - write_loc;
	*read = dsize - *write;
}

/* Get various debug metrics for the specified ring buffer. */
int hv_ringbuffer_get_debuginfo(struct hv_ring_buffer_info *ring_info,
				struct hv_ring_buffer_debug_info *debug_info)
{
	u32 bytes_avail_towrite;
	u32 bytes_avail_toread;

	mutex_lock(&ring_info->ring_buffer_mutex);

	if (!ring_info->ring_buffer) {
		mutex_unlock(&ring_info->ring_buffer_mutex);
		return -EINVAL;
	}

	hv_get_ringbuffer_availbytes(ring_info,
				     &bytes_avail_toread,
				     &bytes_avail_towrite);
	debug_info->bytes_avail_toread = bytes_avail_toread;
	debug_info->bytes_avail_towrite = bytes_avail_towrite;
	debug_info->current_read_index = ring_info->ring_buffer->read_index;
	debug_info->current_write_index = ring_info->ring_buffer->write_index;
	debug_info->current_interrupt_mask
		= ring_info->ring_buffer->interrupt_mask;
	mutex_unlock(&ring_info->ring_buffer_mutex);

	return 0;
}
EXPORT_SYMBOL_GPL(hv_ringbuffer_get_debuginfo);

/* Initialize a channel's ring buffer info mutex locks */
void hv_ringbuffer_pre_init(struct vmbus_channel *channel)
{
	mutex_init(&channel->inbound.ring_buffer_mutex);
	mutex_init(&channel->outbound.ring_buffer_mutex);
}

/* Initialize the ring buffer. */
int hv_ringbuffer_init(struct hv_ring_buffer_info *ring_info,
		       struct page *pages, u32 page_cnt, u32 max_pkt_size)
{
	struct page **pages_wraparound;
	int i;

	BUILD_BUG_ON((sizeof(struct hv_ring_buffer) != PAGE_SIZE));

	/*
	 * First page holds struct hv_ring_buffer, do wraparound mapping for
	 * the rest.
	 */
	pages_wraparound = kcalloc(page_cnt * 2 - 1,
				   sizeof(struct page *),
				   GFP_KERNEL);
	if (!pages_wraparound)
		return -ENOMEM;

<<<<<<< HEAD
		pfns_wraparound = kcalloc(page_cnt * 2 - 1,
			sizeof(unsigned long), GFP_KERNEL);
		if (!pfns_wraparound)
			return -ENOMEM;

		pfns_wraparound[0] = pfn;
		for (i = 0; i < 2 * (page_cnt - 1); i++)
			pfns_wraparound[i + 1] = pfn + i % (page_cnt - 1) + 1;

		ring_info->ring_buffer = (struct hv_ring_buffer *)
			vmap_pfn(pfns_wraparound, page_cnt * 2 - 1,
				 pgprot_decrypted(PAGE_KERNEL));
		kfree(pfns_wraparound);

		if (!ring_info->ring_buffer)
			return -ENOMEM;

		/* Zero ring buffer after setting memory host visibility. */
		memset(ring_info->ring_buffer, 0x00, PAGE_SIZE * page_cnt);
	} else {
		pages_wraparound = kcalloc(page_cnt * 2 - 1,
					   sizeof(struct page *),
					   GFP_KERNEL);
		if (!pages_wraparound)
			return -ENOMEM;

		pages_wraparound[0] = pages;
		for (i = 0; i < 2 * (page_cnt - 1); i++)
			pages_wraparound[i + 1] =
				&pages[i % (page_cnt - 1) + 1];
=======
	pages_wraparound[0] = pages;
	for (i = 0; i < 2 * (page_cnt - 1); i++)
		pages_wraparound[i + 1] =
			&pages[i % (page_cnt - 1) + 1];
>>>>>>> a494aef2

	ring_info->ring_buffer = (struct hv_ring_buffer *)
		vmap(pages_wraparound, page_cnt * 2 - 1, VM_MAP,
			pgprot_decrypted(PAGE_KERNEL));

	kfree(pages_wraparound);
	if (!ring_info->ring_buffer)
		return -ENOMEM;

	/*
	 * Ensure the header page is zero'ed since
	 * encryption status may have changed.
	 */
	memset(ring_info->ring_buffer, 0, HV_HYP_PAGE_SIZE);

	ring_info->ring_buffer->read_index =
		ring_info->ring_buffer->write_index = 0;

	/* Set the feature bit for enabling flow control. */
	ring_info->ring_buffer->feature_bits.value = 1;

	ring_info->ring_size = page_cnt << PAGE_SHIFT;
	ring_info->ring_size_div10_reciprocal =
		reciprocal_value(ring_info->ring_size / 10);
	ring_info->ring_datasize = ring_info->ring_size -
		sizeof(struct hv_ring_buffer);
	ring_info->priv_read_index = 0;

	/* Initialize buffer that holds copies of incoming packets */
	if (max_pkt_size) {
		ring_info->pkt_buffer = kzalloc(max_pkt_size, GFP_KERNEL);
		if (!ring_info->pkt_buffer)
			return -ENOMEM;
		ring_info->pkt_buffer_size = max_pkt_size;
	}

	spin_lock_init(&ring_info->ring_lock);

	return 0;
}

/* Cleanup the ring buffer. */
void hv_ringbuffer_cleanup(struct hv_ring_buffer_info *ring_info)
{
	mutex_lock(&ring_info->ring_buffer_mutex);
	vunmap(ring_info->ring_buffer);
	ring_info->ring_buffer = NULL;
	mutex_unlock(&ring_info->ring_buffer_mutex);

	kfree(ring_info->pkt_buffer);
	ring_info->pkt_buffer = NULL;
	ring_info->pkt_buffer_size = 0;
}

/*
 * Check if the ring buffer spinlock is available to take or not; used on
 * atomic contexts, like panic path (see the Hyper-V framebuffer driver).
 */

bool hv_ringbuffer_spinlock_busy(struct vmbus_channel *channel)
{
	struct hv_ring_buffer_info *rinfo = &channel->outbound;

	return spin_is_locked(&rinfo->ring_lock);
}
EXPORT_SYMBOL_GPL(hv_ringbuffer_spinlock_busy);

/* Write to the ring buffer. */
int hv_ringbuffer_write(struct vmbus_channel *channel,
			const struct kvec *kv_list, u32 kv_count,
			u64 requestid, u64 *trans_id)
{
	int i;
	u32 bytes_avail_towrite;
	u32 totalbytes_towrite = sizeof(u64);
	u32 next_write_location;
	u32 old_write;
	u64 prev_indices;
	unsigned long flags;
	struct hv_ring_buffer_info *outring_info = &channel->outbound;
	struct vmpacket_descriptor *desc = kv_list[0].iov_base;
	u64 __trans_id, rqst_id = VMBUS_NO_RQSTOR;

	if (channel->rescind)
		return -ENODEV;

	for (i = 0; i < kv_count; i++)
		totalbytes_towrite += kv_list[i].iov_len;

	spin_lock_irqsave(&outring_info->ring_lock, flags);

	bytes_avail_towrite = hv_get_bytes_to_write(outring_info);

	/*
	 * If there is only room for the packet, assume it is full.
	 * Otherwise, the next time around, we think the ring buffer
	 * is empty since the read index == write index.
	 */
	if (bytes_avail_towrite <= totalbytes_towrite) {
		++channel->out_full_total;

		if (!channel->out_full_flag) {
			++channel->out_full_first;
			channel->out_full_flag = true;
		}

		spin_unlock_irqrestore(&outring_info->ring_lock, flags);
		return -EAGAIN;
	}

	channel->out_full_flag = false;

	/* Write to the ring buffer */
	next_write_location = hv_get_next_write_location(outring_info);

	old_write = next_write_location;

	for (i = 0; i < kv_count; i++) {
		next_write_location = hv_copyto_ringbuffer(outring_info,
						     next_write_location,
						     kv_list[i].iov_base,
						     kv_list[i].iov_len);
	}

	/*
	 * Allocate the request ID after the data has been copied into the
	 * ring buffer.  Once this request ID is allocated, the completion
	 * path could find the data and free it.
	 */

	if (desc->flags == VMBUS_DATA_PACKET_FLAG_COMPLETION_REQUESTED) {
		if (channel->next_request_id_callback != NULL) {
			rqst_id = channel->next_request_id_callback(channel, requestid);
			if (rqst_id == VMBUS_RQST_ERROR) {
				spin_unlock_irqrestore(&outring_info->ring_lock, flags);
				return -EAGAIN;
			}
		}
	}
	desc = hv_get_ring_buffer(outring_info) + old_write;
	__trans_id = (rqst_id == VMBUS_NO_RQSTOR) ? requestid : rqst_id;
	/*
	 * Ensure the compiler doesn't generate code that reads the value of
	 * the transaction ID from the ring buffer, which is shared with the
	 * Hyper-V host and subject to being changed at any time.
	 */
	WRITE_ONCE(desc->trans_id, __trans_id);
	if (trans_id)
		*trans_id = __trans_id;

	/* Set previous packet start */
	prev_indices = hv_get_ring_bufferindices(outring_info);

	next_write_location = hv_copyto_ringbuffer(outring_info,
					     next_write_location,
					     &prev_indices,
					     sizeof(u64));

	/* Issue a full memory barrier before updating the write index */
	virt_mb();

	/* Now, update the write location */
	hv_set_next_write_location(outring_info, next_write_location);


	spin_unlock_irqrestore(&outring_info->ring_lock, flags);

	hv_signal_on_write(old_write, channel);

	if (channel->rescind) {
		if (rqst_id != VMBUS_NO_RQSTOR) {
			/* Reclaim request ID to avoid leak of IDs */
			if (channel->request_addr_callback != NULL)
				channel->request_addr_callback(channel, rqst_id);
		}
		return -ENODEV;
	}

	return 0;
}

int hv_ringbuffer_read(struct vmbus_channel *channel,
		       void *buffer, u32 buflen, u32 *buffer_actual_len,
		       u64 *requestid, bool raw)
{
	struct vmpacket_descriptor *desc;
	u32 packetlen, offset;

	if (unlikely(buflen == 0))
		return -EINVAL;

	*buffer_actual_len = 0;
	*requestid = 0;

	/* Make sure there is something to read */
	desc = hv_pkt_iter_first(channel);
	if (desc == NULL) {
		/*
		 * No error is set when there is even no header, drivers are
		 * supposed to analyze buffer_actual_len.
		 */
		return 0;
	}

	offset = raw ? 0 : (desc->offset8 << 3);
	packetlen = (desc->len8 << 3) - offset;
	*buffer_actual_len = packetlen;
	*requestid = desc->trans_id;

	if (unlikely(packetlen > buflen))
		return -ENOBUFS;

	/* since ring is double mapped, only one copy is necessary */
	memcpy(buffer, (const char *)desc + offset, packetlen);

	/* Advance ring index to next packet descriptor */
	__hv_pkt_iter_next(channel, desc);

	/* Notify host of update */
	hv_pkt_iter_close(channel);

	return 0;
}

/*
 * Determine number of bytes available in ring buffer after
 * the current iterator (priv_read_index) location.
 *
 * This is similar to hv_get_bytes_to_read but with private
 * read index instead.
 */
static u32 hv_pkt_iter_avail(const struct hv_ring_buffer_info *rbi)
{
	u32 priv_read_loc = rbi->priv_read_index;
	u32 write_loc;

	/*
	 * The Hyper-V host writes the packet data, then uses
	 * store_release() to update the write_index.  Use load_acquire()
	 * here to prevent loads of the packet data from being re-ordered
	 * before the read of the write_index and potentially getting
	 * stale data.
	 */
	write_loc = virt_load_acquire(&rbi->ring_buffer->write_index);

	if (write_loc >= priv_read_loc)
		return write_loc - priv_read_loc;
	else
		return (rbi->ring_datasize - priv_read_loc) + write_loc;
}

/*
 * Get first vmbus packet from ring buffer after read_index
 *
 * If ring buffer is empty, returns NULL and no other action needed.
 */
struct vmpacket_descriptor *hv_pkt_iter_first(struct vmbus_channel *channel)
{
	struct hv_ring_buffer_info *rbi = &channel->inbound;
	struct vmpacket_descriptor *desc, *desc_copy;
	u32 bytes_avail, pkt_len, pkt_offset;

	hv_debug_delay_test(channel, MESSAGE_DELAY);

	bytes_avail = hv_pkt_iter_avail(rbi);
	if (bytes_avail < sizeof(struct vmpacket_descriptor))
		return NULL;
	bytes_avail = min(rbi->pkt_buffer_size, bytes_avail);

	desc = (struct vmpacket_descriptor *)(hv_get_ring_buffer(rbi) + rbi->priv_read_index);

	/*
	 * Ensure the compiler does not use references to incoming Hyper-V values (which
	 * could change at any moment) when reading local variables later in the code
	 */
	pkt_len = READ_ONCE(desc->len8) << 3;
	pkt_offset = READ_ONCE(desc->offset8) << 3;

	/*
	 * If pkt_len is invalid, set it to the smaller of hv_pkt_iter_avail() and
	 * rbi->pkt_buffer_size
	 */
	if (pkt_len < sizeof(struct vmpacket_descriptor) || pkt_len > bytes_avail)
		pkt_len = bytes_avail;

	/*
	 * If pkt_offset is invalid, arbitrarily set it to
	 * the size of vmpacket_descriptor
	 */
	if (pkt_offset < sizeof(struct vmpacket_descriptor) || pkt_offset > pkt_len)
		pkt_offset = sizeof(struct vmpacket_descriptor);

	/* Copy the Hyper-V packet out of the ring buffer */
	desc_copy = (struct vmpacket_descriptor *)rbi->pkt_buffer;
	memcpy(desc_copy, desc, pkt_len);

	/*
	 * Hyper-V could still change len8 and offset8 after the earlier read.
	 * Ensure that desc_copy has legal values for len8 and offset8 that
	 * are consistent with the copy we just made
	 */
	desc_copy->len8 = pkt_len >> 3;
	desc_copy->offset8 = pkt_offset >> 3;

	return desc_copy;
}
EXPORT_SYMBOL_GPL(hv_pkt_iter_first);

/*
 * Get next vmbus packet from ring buffer.
 *
 * Advances the current location (priv_read_index) and checks for more
 * data. If the end of the ring buffer is reached, then return NULL.
 */
struct vmpacket_descriptor *
__hv_pkt_iter_next(struct vmbus_channel *channel,
		   const struct vmpacket_descriptor *desc)
{
	struct hv_ring_buffer_info *rbi = &channel->inbound;
	u32 packetlen = desc->len8 << 3;
	u32 dsize = rbi->ring_datasize;

	hv_debug_delay_test(channel, MESSAGE_DELAY);
	/* bump offset to next potential packet */
	rbi->priv_read_index += packetlen + VMBUS_PKT_TRAILER;
	if (rbi->priv_read_index >= dsize)
		rbi->priv_read_index -= dsize;

	/* more data? */
	return hv_pkt_iter_first(channel);
}
EXPORT_SYMBOL_GPL(__hv_pkt_iter_next);

/* How many bytes were read in this iterator cycle */
static u32 hv_pkt_iter_bytes_read(const struct hv_ring_buffer_info *rbi,
					u32 start_read_index)
{
	if (rbi->priv_read_index >= start_read_index)
		return rbi->priv_read_index - start_read_index;
	else
		return rbi->ring_datasize - start_read_index +
			rbi->priv_read_index;
}

/*
 * Update host ring buffer after iterating over packets. If the host has
 * stopped queuing new entries because it found the ring buffer full, and
 * sufficient space is being freed up, signal the host. But be careful to
 * only signal the host when necessary, both for performance reasons and
 * because Hyper-V protects itself by throttling guests that signal
 * inappropriately.
 *
 * Determining when to signal is tricky. There are three key data inputs
 * that must be handled in this order to avoid race conditions:
 *
 * 1. Update the read_index
 * 2. Read the pending_send_sz
 * 3. Read the current write_index
 *
 * The interrupt_mask is not used to determine when to signal. The
 * interrupt_mask is used only on the guest->host ring buffer when
 * sending requests to the host. The host does not use it on the host->
 * guest ring buffer to indicate whether it should be signaled.
 */
void hv_pkt_iter_close(struct vmbus_channel *channel)
{
	struct hv_ring_buffer_info *rbi = &channel->inbound;
	u32 curr_write_sz, pending_sz, bytes_read, start_read_index;

	/*
	 * Make sure all reads are done before we update the read index since
	 * the writer may start writing to the read area once the read index
	 * is updated.
	 */
	virt_rmb();
	start_read_index = rbi->ring_buffer->read_index;
	rbi->ring_buffer->read_index = rbi->priv_read_index;

	/*
	 * Older versions of Hyper-V (before WS2102 and Win8) do not
	 * implement pending_send_sz and simply poll if the host->guest
	 * ring buffer is full.  No signaling is needed or expected.
	 */
	if (!rbi->ring_buffer->feature_bits.feat_pending_send_sz)
		return;

	/*
	 * Issue a full memory barrier before making the signaling decision.
	 * If reading pending_send_sz were to be reordered and happen
	 * before we commit the new read_index, a race could occur.  If the
	 * host were to set the pending_send_sz after we have sampled
	 * pending_send_sz, and the ring buffer blocks before we commit the
	 * read index, we could miss sending the interrupt. Issue a full
	 * memory barrier to address this.
	 */
	virt_mb();

	/*
	 * If the pending_send_sz is zero, then the ring buffer is not
	 * blocked and there is no need to signal.  This is far by the
	 * most common case, so exit quickly for best performance.
	 */
	pending_sz = READ_ONCE(rbi->ring_buffer->pending_send_sz);
	if (!pending_sz)
		return;

	/*
	 * Ensure the read of write_index in hv_get_bytes_to_write()
	 * happens after the read of pending_send_sz.
	 */
	virt_rmb();
	curr_write_sz = hv_get_bytes_to_write(rbi);
	bytes_read = hv_pkt_iter_bytes_read(rbi, start_read_index);

	/*
	 * We want to signal the host only if we're transitioning
	 * from a "not enough free space" state to a "enough free
	 * space" state.  For example, it's possible that this function
	 * could run and free up enough space to signal the host, and then
	 * run again and free up additional space before the host has a
	 * chance to clear the pending_send_sz.  The 2nd invocation would
	 * be a null transition from "enough free space" to "enough free
	 * space", which doesn't warrant a signal.
	 *
	 * Exactly filling the ring buffer is treated as "not enough
	 * space". The ring buffer always must have at least one byte
	 * empty so the empty and full conditions are distinguishable.
	 * hv_get_bytes_to_write() doesn't fully tell the truth in
	 * this regard.
	 *
	 * So first check if we were in the "enough free space" state
	 * before we began the iteration. If so, the host was not
	 * blocked, and there's no need to signal.
	 */
	if (curr_write_sz - bytes_read > pending_sz)
		return;

	/*
	 * Similarly, if the new state is "not enough space", then
	 * there's no need to signal.
	 */
	if (curr_write_sz <= pending_sz)
		return;

	++channel->intr_in_full;
	vmbus_setevent(channel);
}
EXPORT_SYMBOL_GPL(hv_pkt_iter_close);<|MERGE_RESOLUTION|>--- conflicted
+++ resolved
@@ -200,43 +200,10 @@
 	if (!pages_wraparound)
 		return -ENOMEM;
 
-<<<<<<< HEAD
-		pfns_wraparound = kcalloc(page_cnt * 2 - 1,
-			sizeof(unsigned long), GFP_KERNEL);
-		if (!pfns_wraparound)
-			return -ENOMEM;
-
-		pfns_wraparound[0] = pfn;
-		for (i = 0; i < 2 * (page_cnt - 1); i++)
-			pfns_wraparound[i + 1] = pfn + i % (page_cnt - 1) + 1;
-
-		ring_info->ring_buffer = (struct hv_ring_buffer *)
-			vmap_pfn(pfns_wraparound, page_cnt * 2 - 1,
-				 pgprot_decrypted(PAGE_KERNEL));
-		kfree(pfns_wraparound);
-
-		if (!ring_info->ring_buffer)
-			return -ENOMEM;
-
-		/* Zero ring buffer after setting memory host visibility. */
-		memset(ring_info->ring_buffer, 0x00, PAGE_SIZE * page_cnt);
-	} else {
-		pages_wraparound = kcalloc(page_cnt * 2 - 1,
-					   sizeof(struct page *),
-					   GFP_KERNEL);
-		if (!pages_wraparound)
-			return -ENOMEM;
-
-		pages_wraparound[0] = pages;
-		for (i = 0; i < 2 * (page_cnt - 1); i++)
-			pages_wraparound[i + 1] =
-				&pages[i % (page_cnt - 1) + 1];
-=======
 	pages_wraparound[0] = pages;
 	for (i = 0; i < 2 * (page_cnt - 1); i++)
 		pages_wraparound[i + 1] =
 			&pages[i % (page_cnt - 1) + 1];
->>>>>>> a494aef2
 
 	ring_info->ring_buffer = (struct hv_ring_buffer *)
 		vmap(pages_wraparound, page_cnt * 2 - 1, VM_MAP,
