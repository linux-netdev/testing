// SPDX-License-Identifier: GPL-2.0-only
/*
 * NVIDIA Tegra DRM GEM helper functions
 *
 * Copyright (C) 2012 Sascha Hauer, Pengutronix
 * Copyright (C) 2013-2015 NVIDIA CORPORATION, All rights reserved.
 *
 * Based on the GEM/CMA helpers
 *
 * Copyright (c) 2011 Samsung Electronics Co., Ltd.
 */

#include <linux/dma-buf.h>
#include <linux/iommu.h>
#include <linux/module.h>

#include <drm/drm_drv.h>
#include <drm/drm_prime.h>
#include <drm/tegra_drm.h>

#include "drm.h"
#include "gem.h"

MODULE_IMPORT_NS(DMA_BUF);

<<<<<<< HEAD
static void tegra_bo_put(struct host1x_bo *bo)
=======
static unsigned int sg_dma_count_chunks(struct scatterlist *sgl, unsigned int nents)
>>>>>>> 754e0b0e
{
	dma_addr_t next = ~(dma_addr_t)0;
	unsigned int count = 0, i;
	struct scatterlist *s;

	for_each_sg(sgl, s, nents, i) {
		/* sg_dma_address(s) is only valid for entries that have sg_dma_len(s) != 0. */
		if (!sg_dma_len(s))
			continue;

		if (sg_dma_address(s) != next) {
			next = sg_dma_address(s) + sg_dma_len(s);
			count++;
		}
	}

	return count;
}

static inline unsigned int sgt_dma_count_chunks(struct sg_table *sgt)
{
	return sg_dma_count_chunks(sgt->sgl, sgt->nents);
}

static void tegra_bo_put(struct host1x_bo *bo)
{
	struct tegra_bo *obj = host1x_to_tegra_bo(bo);

	drm_gem_object_put(&obj->gem);
}

static struct host1x_bo_mapping *tegra_bo_pin(struct device *dev, struct host1x_bo *bo,
					      enum dma_data_direction direction)
{
	struct tegra_bo *obj = host1x_to_tegra_bo(bo);
	struct drm_gem_object *gem = &obj->gem;
	struct host1x_bo_mapping *map;
	int err;

	map = kzalloc(sizeof(*map), GFP_KERNEL);
	if (!map)
		return ERR_PTR(-ENOMEM);

	kref_init(&map->ref);
	map->bo = host1x_bo_get(bo);
	map->direction = direction;
	map->dev = dev;

	/*
	 * Imported buffers need special treatment to satisfy the semantics of DMA-BUF.
	 */
	if (gem->import_attach) {
		struct dma_buf *buf = gem->import_attach->dmabuf;

		map->attach = dma_buf_attach(buf, dev);
		if (IS_ERR(map->attach)) {
			err = PTR_ERR(map->attach);
			goto free;
		}

		map->sgt = dma_buf_map_attachment(map->attach, direction);
		if (IS_ERR(map->sgt)) {
			dma_buf_detach(buf, map->attach);
			err = PTR_ERR(map->sgt);
			goto free;
		}

		err = sgt_dma_count_chunks(map->sgt);
		map->size = gem->size;

		goto out;
	}

	/*
	 * If we don't have a mapping for this buffer yet, return an SG table
	 * so that host1x can do the mapping for us via the DMA API.
	 */
	map->sgt = kzalloc(sizeof(*map->sgt), GFP_KERNEL);
	if (!map->sgt) {
		err = -ENOMEM;
		goto free;
	}

	if (obj->pages) {
		/*
		 * If the buffer object was allocated from the explicit IOMMU
		 * API code paths, construct an SG table from the pages.
		 */
		err = sg_alloc_table_from_pages(map->sgt, obj->pages, obj->num_pages, 0, gem->size,
						GFP_KERNEL);
		if (err < 0)
			goto free;
	} else {
		/*
		 * If the buffer object had no pages allocated and if it was
		 * not imported, it had to be allocated with the DMA API, so
		 * the DMA API helper can be used.
		 */
		err = dma_get_sgtable(dev, map->sgt, obj->vaddr, obj->iova, gem->size);
		if (err < 0)
			goto free;
	}

	err = dma_map_sgtable(dev, map->sgt, direction, 0);
	if (err)
		goto free_sgt;

out:
	/*
	 * If we've manually mapped the buffer object through the IOMMU, make sure to return the
	 * existing IOVA address of our mapping.
	 */
	if (!obj->mm) {
		map->phys = sg_dma_address(map->sgt->sgl);
		map->chunks = err;
	} else {
		map->phys = obj->iova;
		map->chunks = 1;
	}

	map->size = gem->size;

	return map;

free_sgt:
	sg_free_table(map->sgt);
free:
	kfree(map->sgt);
	kfree(map);
	return ERR_PTR(err);
}

static void tegra_bo_unpin(struct host1x_bo_mapping *map)
{
	if (map->attach) {
		dma_buf_unmap_attachment(map->attach, map->sgt, map->direction);
		dma_buf_detach(map->attach->dmabuf, map->attach);
	} else {
		dma_unmap_sgtable(map->dev, map->sgt, map->direction, 0);
		sg_free_table(map->sgt);
		kfree(map->sgt);
	}

	host1x_bo_put(map->bo);
	kfree(map);
}

static void *tegra_bo_mmap(struct host1x_bo *bo)
{
	struct tegra_bo *obj = host1x_to_tegra_bo(bo);
	struct dma_buf_map map;
	int ret;

	if (obj->vaddr) {
		return obj->vaddr;
	} else if (obj->gem.import_attach) {
		ret = dma_buf_vmap(obj->gem.import_attach->dmabuf, &map);
		return ret ? NULL : map.vaddr;
	} else {
		return vmap(obj->pages, obj->num_pages, VM_MAP,
			    pgprot_writecombine(PAGE_KERNEL));
	}
}

static void tegra_bo_munmap(struct host1x_bo *bo, void *addr)
{
	struct tegra_bo *obj = host1x_to_tegra_bo(bo);
	struct dma_buf_map map = DMA_BUF_MAP_INIT_VADDR(addr);

	if (obj->vaddr)
		return;
	else if (obj->gem.import_attach)
		dma_buf_vunmap(obj->gem.import_attach->dmabuf, &map);
	else
		vunmap(addr);
}

static struct host1x_bo *tegra_bo_get(struct host1x_bo *bo)
{
	struct tegra_bo *obj = host1x_to_tegra_bo(bo);

	drm_gem_object_get(&obj->gem);

	return bo;
}

static const struct host1x_bo_ops tegra_bo_ops = {
	.get = tegra_bo_get,
	.put = tegra_bo_put,
	.pin = tegra_bo_pin,
	.unpin = tegra_bo_unpin,
	.mmap = tegra_bo_mmap,
	.munmap = tegra_bo_munmap,
};

static int tegra_bo_iommu_map(struct tegra_drm *tegra, struct tegra_bo *bo)
{
	int prot = IOMMU_READ | IOMMU_WRITE;
	int err;

	if (bo->mm)
		return -EBUSY;

	bo->mm = kzalloc(sizeof(*bo->mm), GFP_KERNEL);
	if (!bo->mm)
		return -ENOMEM;

	mutex_lock(&tegra->mm_lock);

	err = drm_mm_insert_node_generic(&tegra->mm,
					 bo->mm, bo->gem.size, PAGE_SIZE, 0, 0);
	if (err < 0) {
		dev_err(tegra->drm->dev, "out of I/O virtual memory: %d\n",
			err);
		goto unlock;
	}

	bo->iova = bo->mm->start;

	bo->size = iommu_map_sgtable(tegra->domain, bo->iova, bo->sgt, prot);
	if (!bo->size) {
		dev_err(tegra->drm->dev, "failed to map buffer\n");
		err = -ENOMEM;
		goto remove;
	}

	mutex_unlock(&tegra->mm_lock);

	return 0;

remove:
	drm_mm_remove_node(bo->mm);
unlock:
	mutex_unlock(&tegra->mm_lock);
	kfree(bo->mm);
	return err;
}

static int tegra_bo_iommu_unmap(struct tegra_drm *tegra, struct tegra_bo *bo)
{
	if (!bo->mm)
		return 0;

	mutex_lock(&tegra->mm_lock);
	iommu_unmap(tegra->domain, bo->iova, bo->size);
	drm_mm_remove_node(bo->mm);
	mutex_unlock(&tegra->mm_lock);

	kfree(bo->mm);

	return 0;
}

static const struct drm_gem_object_funcs tegra_gem_object_funcs = {
	.free = tegra_bo_free_object,
	.export = tegra_gem_prime_export,
	.vm_ops = &tegra_bo_vm_ops,
};

static struct tegra_bo *tegra_bo_alloc_object(struct drm_device *drm,
					      size_t size)
{
	struct tegra_bo *bo;
	int err;

	bo = kzalloc(sizeof(*bo), GFP_KERNEL);
	if (!bo)
		return ERR_PTR(-ENOMEM);

	bo->gem.funcs = &tegra_gem_object_funcs;

	host1x_bo_init(&bo->base, &tegra_bo_ops);
	size = round_up(size, PAGE_SIZE);

	err = drm_gem_object_init(drm, &bo->gem, size);
	if (err < 0)
		goto free;

	err = drm_gem_create_mmap_offset(&bo->gem);
	if (err < 0)
		goto release;

	return bo;

release:
	drm_gem_object_release(&bo->gem);
free:
	kfree(bo);
	return ERR_PTR(err);
}

static void tegra_bo_free(struct drm_device *drm, struct tegra_bo *bo)
{
	if (bo->pages) {
		dma_unmap_sgtable(drm->dev, bo->sgt, DMA_FROM_DEVICE, 0);
		drm_gem_put_pages(&bo->gem, bo->pages, true, true);
		sg_free_table(bo->sgt);
		kfree(bo->sgt);
	} else if (bo->vaddr) {
		dma_free_wc(drm->dev, bo->gem.size, bo->vaddr, bo->iova);
	}
}

static int tegra_bo_get_pages(struct drm_device *drm, struct tegra_bo *bo)
{
	int err;

	bo->pages = drm_gem_get_pages(&bo->gem);
	if (IS_ERR(bo->pages))
		return PTR_ERR(bo->pages);

	bo->num_pages = bo->gem.size >> PAGE_SHIFT;

	bo->sgt = drm_prime_pages_to_sg(bo->gem.dev, bo->pages, bo->num_pages);
	if (IS_ERR(bo->sgt)) {
		err = PTR_ERR(bo->sgt);
		goto put_pages;
	}

	err = dma_map_sgtable(drm->dev, bo->sgt, DMA_FROM_DEVICE, 0);
	if (err)
		goto free_sgt;

	return 0;

free_sgt:
	sg_free_table(bo->sgt);
	kfree(bo->sgt);
put_pages:
	drm_gem_put_pages(&bo->gem, bo->pages, false, false);
	return err;
}

static int tegra_bo_alloc(struct drm_device *drm, struct tegra_bo *bo)
{
	struct tegra_drm *tegra = drm->dev_private;
	int err;

	if (tegra->domain) {
		err = tegra_bo_get_pages(drm, bo);
		if (err < 0)
			return err;

		err = tegra_bo_iommu_map(tegra, bo);
		if (err < 0) {
			tegra_bo_free(drm, bo);
			return err;
		}
	} else {
		size_t size = bo->gem.size;

		bo->vaddr = dma_alloc_wc(drm->dev, size, &bo->iova,
					 GFP_KERNEL | __GFP_NOWARN);
		if (!bo->vaddr) {
			dev_err(drm->dev,
				"failed to allocate buffer of size %zu\n",
				size);
			return -ENOMEM;
		}
	}

	return 0;
}

struct tegra_bo *tegra_bo_create(struct drm_device *drm, size_t size,
				 unsigned long flags)
{
	struct tegra_bo *bo;
	int err;

	bo = tegra_bo_alloc_object(drm, size);
	if (IS_ERR(bo))
		return bo;

	err = tegra_bo_alloc(drm, bo);
	if (err < 0)
		goto release;

	if (flags & DRM_TEGRA_GEM_CREATE_TILED)
		bo->tiling.mode = TEGRA_BO_TILING_MODE_TILED;

	if (flags & DRM_TEGRA_GEM_CREATE_BOTTOM_UP)
		bo->flags |= TEGRA_BO_BOTTOM_UP;

	return bo;

release:
	drm_gem_object_release(&bo->gem);
	kfree(bo);
	return ERR_PTR(err);
}

struct tegra_bo *tegra_bo_create_with_handle(struct drm_file *file,
					     struct drm_device *drm,
					     size_t size,
					     unsigned long flags,
					     u32 *handle)
{
	struct tegra_bo *bo;
	int err;

	bo = tegra_bo_create(drm, size, flags);
	if (IS_ERR(bo))
		return bo;

	err = drm_gem_handle_create(file, &bo->gem, handle);
	if (err) {
		tegra_bo_free_object(&bo->gem);
		return ERR_PTR(err);
	}

	drm_gem_object_put(&bo->gem);

	return bo;
}

static struct tegra_bo *tegra_bo_import(struct drm_device *drm,
					struct dma_buf *buf)
{
	struct tegra_drm *tegra = drm->dev_private;
	struct dma_buf_attachment *attach;
	struct tegra_bo *bo;
	int err;

	bo = tegra_bo_alloc_object(drm, buf->size);
	if (IS_ERR(bo))
		return bo;

	attach = dma_buf_attach(buf, drm->dev);
	if (IS_ERR(attach)) {
		err = PTR_ERR(attach);
		goto free;
	}

	get_dma_buf(buf);

	bo->sgt = dma_buf_map_attachment(attach, DMA_TO_DEVICE);
	if (IS_ERR(bo->sgt)) {
		err = PTR_ERR(bo->sgt);
		goto detach;
	}

	if (tegra->domain) {
		err = tegra_bo_iommu_map(tegra, bo);
		if (err < 0)
			goto detach;
	}

	bo->gem.import_attach = attach;

	return bo;

detach:
	if (!IS_ERR_OR_NULL(bo->sgt))
		dma_buf_unmap_attachment(attach, bo->sgt, DMA_TO_DEVICE);

	dma_buf_detach(buf, attach);
	dma_buf_put(buf);
free:
	drm_gem_object_release(&bo->gem);
	kfree(bo);
	return ERR_PTR(err);
}

void tegra_bo_free_object(struct drm_gem_object *gem)
{
	struct tegra_drm *tegra = gem->dev->dev_private;
	struct host1x_bo_mapping *mapping, *tmp;
	struct tegra_bo *bo = to_tegra_bo(gem);

	/* remove all mappings of this buffer object from any caches */
	list_for_each_entry_safe(mapping, tmp, &bo->base.mappings, list) {
		if (mapping->cache)
			host1x_bo_unpin(mapping);
		else
			dev_err(gem->dev->dev, "mapping %p stale for device %s\n", mapping,
				dev_name(mapping->dev));
	}

	if (tegra->domain)
		tegra_bo_iommu_unmap(tegra, bo);

	if (gem->import_attach) {
		dma_buf_unmap_attachment(gem->import_attach, bo->sgt,
					 DMA_TO_DEVICE);
		drm_prime_gem_destroy(gem, NULL);
	} else {
		tegra_bo_free(gem->dev, bo);
	}

	drm_gem_object_release(gem);
	kfree(bo);
}

int tegra_bo_dumb_create(struct drm_file *file, struct drm_device *drm,
			 struct drm_mode_create_dumb *args)
{
	unsigned int min_pitch = DIV_ROUND_UP(args->width * args->bpp, 8);
	struct tegra_drm *tegra = drm->dev_private;
	struct tegra_bo *bo;

	args->pitch = round_up(min_pitch, tegra->pitch_align);
	args->size = args->pitch * args->height;

	bo = tegra_bo_create_with_handle(file, drm, args->size, 0,
					 &args->handle);
	if (IS_ERR(bo))
		return PTR_ERR(bo);

	return 0;
}

static vm_fault_t tegra_bo_fault(struct vm_fault *vmf)
{
	struct vm_area_struct *vma = vmf->vma;
	struct drm_gem_object *gem = vma->vm_private_data;
	struct tegra_bo *bo = to_tegra_bo(gem);
	struct page *page;
	pgoff_t offset;

	if (!bo->pages)
		return VM_FAULT_SIGBUS;

	offset = (vmf->address - vma->vm_start) >> PAGE_SHIFT;
	page = bo->pages[offset];

	return vmf_insert_page(vma, vmf->address, page);
}

const struct vm_operations_struct tegra_bo_vm_ops = {
	.fault = tegra_bo_fault,
	.open = drm_gem_vm_open,
	.close = drm_gem_vm_close,
};

int __tegra_gem_mmap(struct drm_gem_object *gem, struct vm_area_struct *vma)
{
	struct tegra_bo *bo = to_tegra_bo(gem);

	if (!bo->pages) {
		unsigned long vm_pgoff = vma->vm_pgoff;
		int err;

		/*
		 * Clear the VM_PFNMAP flag that was set by drm_gem_mmap(),
		 * and set the vm_pgoff (used as a fake buffer offset by DRM)
		 * to 0 as we want to map the whole buffer.
		 */
		vma->vm_flags &= ~VM_PFNMAP;
		vma->vm_pgoff = 0;

		err = dma_mmap_wc(gem->dev->dev, vma, bo->vaddr, bo->iova,
				  gem->size);
		if (err < 0) {
			drm_gem_vm_close(vma);
			return err;
		}

		vma->vm_pgoff = vm_pgoff;
	} else {
		pgprot_t prot = vm_get_page_prot(vma->vm_flags);

		vma->vm_flags |= VM_MIXEDMAP;
		vma->vm_flags &= ~VM_PFNMAP;

		vma->vm_page_prot = pgprot_writecombine(prot);
	}

	return 0;
}

int tegra_drm_mmap(struct file *file, struct vm_area_struct *vma)
{
	struct drm_gem_object *gem;
	int err;

	err = drm_gem_mmap(file, vma);
	if (err < 0)
		return err;

	gem = vma->vm_private_data;

	return __tegra_gem_mmap(gem, vma);
}

static struct sg_table *
tegra_gem_prime_map_dma_buf(struct dma_buf_attachment *attach,
			    enum dma_data_direction dir)
{
	struct drm_gem_object *gem = attach->dmabuf->priv;
	struct tegra_bo *bo = to_tegra_bo(gem);
	struct sg_table *sgt;

	sgt = kmalloc(sizeof(*sgt), GFP_KERNEL);
	if (!sgt)
		return NULL;

	if (bo->pages) {
		if (sg_alloc_table_from_pages(sgt, bo->pages, bo->num_pages,
					      0, gem->size, GFP_KERNEL) < 0)
			goto free;
	} else {
		if (dma_get_sgtable(attach->dev, sgt, bo->vaddr, bo->iova,
				    gem->size) < 0)
			goto free;
	}

	if (dma_map_sgtable(attach->dev, sgt, dir, 0))
		goto free;

	return sgt;

free:
	sg_free_table(sgt);
	kfree(sgt);
	return NULL;
}

static void tegra_gem_prime_unmap_dma_buf(struct dma_buf_attachment *attach,
					  struct sg_table *sgt,
					  enum dma_data_direction dir)
{
	struct drm_gem_object *gem = attach->dmabuf->priv;
	struct tegra_bo *bo = to_tegra_bo(gem);

	if (bo->pages)
		dma_unmap_sgtable(attach->dev, sgt, dir, 0);

	sg_free_table(sgt);
	kfree(sgt);
}

static void tegra_gem_prime_release(struct dma_buf *buf)
{
	drm_gem_dmabuf_release(buf);
}

static int tegra_gem_prime_begin_cpu_access(struct dma_buf *buf,
					    enum dma_data_direction direction)
{
	struct drm_gem_object *gem = buf->priv;
	struct tegra_bo *bo = to_tegra_bo(gem);
	struct drm_device *drm = gem->dev;

	if (bo->pages)
		dma_sync_sgtable_for_cpu(drm->dev, bo->sgt, DMA_FROM_DEVICE);

	return 0;
}

static int tegra_gem_prime_end_cpu_access(struct dma_buf *buf,
					  enum dma_data_direction direction)
{
	struct drm_gem_object *gem = buf->priv;
	struct tegra_bo *bo = to_tegra_bo(gem);
	struct drm_device *drm = gem->dev;

	if (bo->pages)
		dma_sync_sgtable_for_device(drm->dev, bo->sgt, DMA_TO_DEVICE);

	return 0;
}

static int tegra_gem_prime_mmap(struct dma_buf *buf, struct vm_area_struct *vma)
{
	struct drm_gem_object *gem = buf->priv;
	int err;

	err = drm_gem_mmap_obj(gem, gem->size, vma);
	if (err < 0)
		return err;

	return __tegra_gem_mmap(gem, vma);
}

static int tegra_gem_prime_vmap(struct dma_buf *buf, struct dma_buf_map *map)
{
	struct drm_gem_object *gem = buf->priv;
	struct tegra_bo *bo = to_tegra_bo(gem);

	dma_buf_map_set_vaddr(map, bo->vaddr);

	return 0;
}

static void tegra_gem_prime_vunmap(struct dma_buf *buf, struct dma_buf_map *map)
{
}

static const struct dma_buf_ops tegra_gem_prime_dmabuf_ops = {
	.map_dma_buf = tegra_gem_prime_map_dma_buf,
	.unmap_dma_buf = tegra_gem_prime_unmap_dma_buf,
	.release = tegra_gem_prime_release,
	.begin_cpu_access = tegra_gem_prime_begin_cpu_access,
	.end_cpu_access = tegra_gem_prime_end_cpu_access,
	.mmap = tegra_gem_prime_mmap,
	.vmap = tegra_gem_prime_vmap,
	.vunmap = tegra_gem_prime_vunmap,
};

struct dma_buf *tegra_gem_prime_export(struct drm_gem_object *gem,
				       int flags)
{
	DEFINE_DMA_BUF_EXPORT_INFO(exp_info);

	exp_info.exp_name = KBUILD_MODNAME;
	exp_info.owner = gem->dev->driver->fops->owner;
	exp_info.ops = &tegra_gem_prime_dmabuf_ops;
	exp_info.size = gem->size;
	exp_info.flags = flags;
	exp_info.priv = gem;

	return drm_gem_dmabuf_export(gem->dev, &exp_info);
}

struct drm_gem_object *tegra_gem_prime_import(struct drm_device *drm,
					      struct dma_buf *buf)
{
	struct tegra_bo *bo;

	if (buf->ops == &tegra_gem_prime_dmabuf_ops) {
		struct drm_gem_object *gem = buf->priv;

		if (gem->dev == drm) {
			drm_gem_object_get(gem);
			return gem;
		}
	}

	bo = tegra_bo_import(drm, buf);
	if (IS_ERR(bo))
		return ERR_CAST(bo);

	return &bo->gem;
}

struct host1x_bo *tegra_gem_lookup(struct drm_file *file, u32 handle)
{
	struct drm_gem_object *gem;
	struct tegra_bo *bo;

	gem = drm_gem_object_lookup(file, handle);
	if (!gem)
		return NULL;

	bo = to_tegra_bo(gem);
	return &bo->base;
}<|MERGE_RESOLUTION|>--- conflicted
+++ resolved
@@ -23,11 +23,7 @@
 
 MODULE_IMPORT_NS(DMA_BUF);
 
-<<<<<<< HEAD
-static void tegra_bo_put(struct host1x_bo *bo)
-=======
 static unsigned int sg_dma_count_chunks(struct scatterlist *sgl, unsigned int nents)
->>>>>>> 754e0b0e
 {
 	dma_addr_t next = ~(dma_addr_t)0;
 	unsigned int count = 0, i;
