/*
 * Freescale eSDHC i.MX controller driver for the platform bus.
 *
 * derived from the OF-version.
 *
 * Copyright (c) 2010 Pengutronix e.K.
 *   Author: Wolfram Sang <w.sang@pengutronix.de>
 *
 * This program is free software; you can redistribute it and/or modify
 * it under the terms of the GNU General Public License as published by
 * the Free Software Foundation; either version 2 of the License.
 */

#include <linux/io.h>
#include <linux/delay.h>
#include <linux/err.h>
#include <linux/clk.h>
#include <linux/gpio.h>
<<<<<<< HEAD
=======
#include <linux/slab.h>
>>>>>>> 00b317a4
#include <linux/mmc/host.h>
#include <linux/mmc/sdhci-pltfm.h>
#include <linux/mmc/mmc.h>
#include <linux/mmc/sdio.h>
#include <mach/hardware.h>
#include <mach/esdhc.h>
#include "sdhci.h"
#include "sdhci-pltfm.h"
#include "sdhci-esdhc.h"

/* VENDOR SPEC register */
#define SDHCI_VENDOR_SPEC		0xC0
#define  SDHCI_VENDOR_SPEC_SDIO_QUIRK	0x00000002

#define ESDHC_FLAG_GPIO_FOR_CD_WP	(1 << 0)
/*
 * The CMDTYPE of the CMD register (offset 0xE) should be set to
 * "11" when the STOP CMD12 is issued on imx53 to abort one
 * open ended multi-blk IO. Otherwise the TC INT wouldn't
 * be generated.
 * In exact block transfer, the controller doesn't complete the
 * operations automatically as required at the end of the
 * transfer and remains on hold if the abort command is not sent.
 * As a result, the TC flag is not asserted and SW  received timeout
 * exeception. Bit1 of Vendor Spec registor is used to fix it.
 */
#define ESDHC_FLAG_MULTIBLK_NO_INT	(1 << 1)

struct pltfm_imx_data {
	int flags;
	u32 scratchpad;
};

static inline void esdhc_clrset_le(struct sdhci_host *host, u32 mask, u32 val, int reg)
{
	void __iomem *base = host->ioaddr + (reg & ~0x3);
	u32 shift = (reg & 0x3) * 8;

	writel(((readl(base) & ~(mask << shift)) | (val << shift)), base);
}

static u32 esdhc_readl_le(struct sdhci_host *host, int reg)
{
<<<<<<< HEAD
	/* fake CARD_PRESENT flag on mx25/35 */
	u32 val = readl(host->ioaddr + reg);

	if (unlikely(reg == SDHCI_PRESENT_STATE)) {
=======
	struct sdhci_pltfm_host *pltfm_host = sdhci_priv(host);
	struct pltfm_imx_data *imx_data = pltfm_host->priv;

	/* fake CARD_PRESENT flag on mx25/35 */
	u32 val = readl(host->ioaddr + reg);

	if (unlikely((reg == SDHCI_PRESENT_STATE)
			&& (imx_data->flags & ESDHC_FLAG_GPIO_FOR_CD_WP))) {
>>>>>>> 00b317a4
		struct esdhc_platform_data *boarddata =
				host->mmc->parent->platform_data;

		if (boarddata && gpio_is_valid(boarddata->cd_gpio)
				&& gpio_get_value(boarddata->cd_gpio))
			/* no card, if a valid gpio says so... */
			val &= SDHCI_CARD_PRESENT;
		else
			/* ... in all other cases assume card is present */
			val |= SDHCI_CARD_PRESENT;
	}

	return val;
}

static void esdhc_writel_le(struct sdhci_host *host, u32 val, int reg)
{
<<<<<<< HEAD
	if (unlikely(reg == SDHCI_INT_ENABLE || reg == SDHCI_SIGNAL_ENABLE))
=======
	struct sdhci_pltfm_host *pltfm_host = sdhci_priv(host);
	struct pltfm_imx_data *imx_data = pltfm_host->priv;

	if (unlikely((reg == SDHCI_INT_ENABLE || reg == SDHCI_SIGNAL_ENABLE)
			&& (imx_data->flags & ESDHC_FLAG_GPIO_FOR_CD_WP)))
>>>>>>> 00b317a4
		/*
		 * these interrupts won't work with a custom card_detect gpio
		 * (only applied to mx25/35)
		 */
		val &= ~(SDHCI_INT_CARD_REMOVE | SDHCI_INT_CARD_INSERT);

<<<<<<< HEAD
=======
	if (unlikely((imx_data->flags & ESDHC_FLAG_MULTIBLK_NO_INT)
				&& (reg == SDHCI_INT_STATUS)
				&& (val & SDHCI_INT_DATA_END))) {
			u32 v;
			v = readl(host->ioaddr + SDHCI_VENDOR_SPEC);
			v &= ~SDHCI_VENDOR_SPEC_SDIO_QUIRK;
			writel(v, host->ioaddr + SDHCI_VENDOR_SPEC);
	}

>>>>>>> 00b317a4
	writel(val, host->ioaddr + reg);
}

static u16 esdhc_readw_le(struct sdhci_host *host, int reg)
{
	if (unlikely(reg == SDHCI_HOST_VERSION))
		reg ^= 2;

	return readw(host->ioaddr + reg);
}

static void esdhc_writew_le(struct sdhci_host *host, u16 val, int reg)
{
	struct sdhci_pltfm_host *pltfm_host = sdhci_priv(host);
	struct pltfm_imx_data *imx_data = pltfm_host->priv;

	switch (reg) {
	case SDHCI_TRANSFER_MODE:
		/*
		 * Postpone this write, we must do it together with a
		 * command write that is down below.
		 */
		if ((imx_data->flags & ESDHC_FLAG_MULTIBLK_NO_INT)
				&& (host->cmd->opcode == SD_IO_RW_EXTENDED)
				&& (host->cmd->data->blocks > 1)
				&& (host->cmd->data->flags & MMC_DATA_READ)) {
			u32 v;
			v = readl(host->ioaddr + SDHCI_VENDOR_SPEC);
			v |= SDHCI_VENDOR_SPEC_SDIO_QUIRK;
			writel(v, host->ioaddr + SDHCI_VENDOR_SPEC);
		}
		imx_data->scratchpad = val;
		return;
	case SDHCI_COMMAND:
		if ((host->cmd->opcode == MMC_STOP_TRANSMISSION)
			&& (imx_data->flags & ESDHC_FLAG_MULTIBLK_NO_INT))
			val |= SDHCI_CMD_ABORTCMD;
		writel(val << 16 | imx_data->scratchpad,
			host->ioaddr + SDHCI_TRANSFER_MODE);
		return;
	case SDHCI_BLOCK_SIZE:
		val &= ~SDHCI_MAKE_BLKSZ(0x7, 0);
		break;
	}
	esdhc_clrset_le(host, 0xffff, val, reg);
}

static void esdhc_writeb_le(struct sdhci_host *host, u8 val, int reg)
{
	u32 new_val;

	switch (reg) {
	case SDHCI_POWER_CONTROL:
		/*
		 * FSL put some DMA bits here
		 * If your board has a regulator, code should be here
		 */
		return;
	case SDHCI_HOST_CONTROL:
		/* FSL messed up here, so we can just keep those two */
		new_val = val & (SDHCI_CTRL_LED | SDHCI_CTRL_4BITBUS);
		/* ensure the endianess */
		new_val |= ESDHC_HOST_CONTROL_LE;
		/* DMA mode bits are shifted */
		new_val |= (val & SDHCI_CTRL_DMA_MASK) << 5;

		esdhc_clrset_le(host, 0xffff, new_val, reg);
		return;
	}
	esdhc_clrset_le(host, 0xff, val, reg);
}

static unsigned int esdhc_pltfm_get_max_clock(struct sdhci_host *host)
{
	struct sdhci_pltfm_host *pltfm_host = sdhci_priv(host);

	return clk_get_rate(pltfm_host->clk);
}

static unsigned int esdhc_pltfm_get_min_clock(struct sdhci_host *host)
{
	struct sdhci_pltfm_host *pltfm_host = sdhci_priv(host);

	return clk_get_rate(pltfm_host->clk) / 256 / 16;
}

static unsigned int esdhc_pltfm_get_ro(struct sdhci_host *host)
{
	struct esdhc_platform_data *boarddata = host->mmc->parent->platform_data;

	if (boarddata && gpio_is_valid(boarddata->wp_gpio))
		return gpio_get_value(boarddata->wp_gpio);
	else
		return -ENOSYS;
}

static struct sdhci_ops sdhci_esdhc_ops = {
<<<<<<< HEAD
	.read_w = esdhc_readw_le,
=======
	.read_l = esdhc_readl_le,
	.read_w = esdhc_readw_le,
	.write_l = esdhc_writel_le,
>>>>>>> 00b317a4
	.write_w = esdhc_writew_le,
	.write_b = esdhc_writeb_le,
	.set_clock = esdhc_set_clock,
	.get_max_clock = esdhc_pltfm_get_max_clock,
	.get_min_clock = esdhc_pltfm_get_min_clock,
};

static irqreturn_t cd_irq(int irq, void *data)
{
	struct sdhci_host *sdhost = (struct sdhci_host *)data;

	tasklet_schedule(&sdhost->card_tasklet);
	return IRQ_HANDLED;
};

static int esdhc_pltfm_init(struct sdhci_host *host, struct sdhci_pltfm_data *pdata)
{
	struct sdhci_pltfm_host *pltfm_host = sdhci_priv(host);
	struct esdhc_platform_data *boarddata = host->mmc->parent->platform_data;
	struct clk *clk;
	int err;
<<<<<<< HEAD
=======
	struct pltfm_imx_data *imx_data;
>>>>>>> 00b317a4

	clk = clk_get(mmc_dev(host->mmc), NULL);
	if (IS_ERR(clk)) {
		dev_err(mmc_dev(host->mmc), "clk err\n");
		return PTR_ERR(clk);
	}
	clk_enable(clk);
	pltfm_host->clk = clk;

	imx_data = kzalloc(sizeof(struct pltfm_imx_data), GFP_KERNEL);
	if (!imx_data) {
		clk_disable(pltfm_host->clk);
		clk_put(pltfm_host->clk);
		return -ENOMEM;
	}
	pltfm_host->priv = imx_data;

	if (!cpu_is_mx25())
		host->quirks |= SDHCI_QUIRK_BROKEN_TIMEOUT_VAL;

	if (cpu_is_mx25() || cpu_is_mx35()) {
		/* Fix errata ENGcm07207 present on i.MX25 and i.MX35 */
		host->quirks |= SDHCI_QUIRK_NO_MULTIBLOCK;
		/* write_protect can't be routed to controller, use gpio */
		sdhci_esdhc_ops.get_ro = esdhc_pltfm_get_ro;
	}

<<<<<<< HEAD
=======
	if (!(cpu_is_mx25() || cpu_is_mx35() || cpu_is_mx51()))
		imx_data->flags |= ESDHC_FLAG_MULTIBLK_NO_INT;

>>>>>>> 00b317a4
	if (boarddata) {
		err = gpio_request_one(boarddata->wp_gpio, GPIOF_IN, "ESDHC_WP");
		if (err) {
			dev_warn(mmc_dev(host->mmc),
				"no write-protect pin available!\n");
			boarddata->wp_gpio = err;
		}
<<<<<<< HEAD

		err = gpio_request_one(boarddata->cd_gpio, GPIOF_IN, "ESDHC_CD");
		if (err) {
			dev_warn(mmc_dev(host->mmc),
				"no card-detect pin available!\n");
			goto no_card_detect_pin;
		}

		/* i.MX5x has issues to be researched */
		if (!cpu_is_mx25() && !cpu_is_mx35())
			goto not_supported;

		err = request_irq(gpio_to_irq(boarddata->cd_gpio), cd_irq,
				 IRQF_TRIGGER_FALLING | IRQF_TRIGGER_RISING,
				 mmc_hostname(host->mmc), host);
		if (err) {
			dev_warn(mmc_dev(host->mmc), "request irq error\n");
			goto no_card_detect_irq;
		}

		sdhci_esdhc_ops.write_l = esdhc_writel_le;
		sdhci_esdhc_ops.read_l = esdhc_readl_le;
		/* Now we have a working card_detect again */
		host->quirks &= ~SDHCI_QUIRK_BROKEN_CARD_DETECTION;
	}

	return 0;

=======

		err = gpio_request_one(boarddata->cd_gpio, GPIOF_IN, "ESDHC_CD");
		if (err) {
			dev_warn(mmc_dev(host->mmc),
				"no card-detect pin available!\n");
			goto no_card_detect_pin;
		}

		/* i.MX5x has issues to be researched */
		if (!cpu_is_mx25() && !cpu_is_mx35())
			goto not_supported;

		err = request_irq(gpio_to_irq(boarddata->cd_gpio), cd_irq,
				 IRQF_TRIGGER_FALLING | IRQF_TRIGGER_RISING,
				 mmc_hostname(host->mmc), host);
		if (err) {
			dev_warn(mmc_dev(host->mmc), "request irq error\n");
			goto no_card_detect_irq;
		}

		imx_data->flags |= ESDHC_FLAG_GPIO_FOR_CD_WP;
		/* Now we have a working card_detect again */
		host->quirks &= ~SDHCI_QUIRK_BROKEN_CARD_DETECTION;
	}

	return 0;

>>>>>>> 00b317a4
 no_card_detect_irq:
	gpio_free(boarddata->cd_gpio);
 no_card_detect_pin:
	boarddata->cd_gpio = err;
 not_supported:
<<<<<<< HEAD
=======
	kfree(imx_data);
>>>>>>> 00b317a4
	return 0;
}

static void esdhc_pltfm_exit(struct sdhci_host *host)
{
	struct sdhci_pltfm_host *pltfm_host = sdhci_priv(host);
	struct esdhc_platform_data *boarddata = host->mmc->parent->platform_data;
<<<<<<< HEAD
=======
	struct pltfm_imx_data *imx_data = pltfm_host->priv;
>>>>>>> 00b317a4

	if (boarddata && gpio_is_valid(boarddata->wp_gpio))
		gpio_free(boarddata->wp_gpio);

	if (boarddata && gpio_is_valid(boarddata->cd_gpio)) {
		gpio_free(boarddata->cd_gpio);

		if (!(host->quirks & SDHCI_QUIRK_BROKEN_CARD_DETECTION))
			free_irq(gpio_to_irq(boarddata->cd_gpio), host);
	}

	clk_disable(pltfm_host->clk);
	clk_put(pltfm_host->clk);
	kfree(imx_data);
}

struct sdhci_pltfm_data sdhci_esdhc_imx_pdata = {
	.quirks = ESDHC_DEFAULT_QUIRKS | SDHCI_QUIRK_BROKEN_ADMA
			| SDHCI_QUIRK_BROKEN_CARD_DETECTION,
	/* ADMA has issues. Might be fixable */
	.ops = &sdhci_esdhc_ops,
	.init = esdhc_pltfm_init,
	.exit = esdhc_pltfm_exit,
};<|MERGE_RESOLUTION|>--- conflicted
+++ resolved
@@ -16,10 +16,7 @@
 #include <linux/err.h>
 #include <linux/clk.h>
 #include <linux/gpio.h>
-<<<<<<< HEAD
-=======
 #include <linux/slab.h>
->>>>>>> 00b317a4
 #include <linux/mmc/host.h>
 #include <linux/mmc/sdhci-pltfm.h>
 #include <linux/mmc/mmc.h>
@@ -63,21 +60,14 @@
 
 static u32 esdhc_readl_le(struct sdhci_host *host, int reg)
 {
-<<<<<<< HEAD
+	struct sdhci_pltfm_host *pltfm_host = sdhci_priv(host);
+	struct pltfm_imx_data *imx_data = pltfm_host->priv;
+
 	/* fake CARD_PRESENT flag on mx25/35 */
 	u32 val = readl(host->ioaddr + reg);
 
-	if (unlikely(reg == SDHCI_PRESENT_STATE)) {
-=======
-	struct sdhci_pltfm_host *pltfm_host = sdhci_priv(host);
-	struct pltfm_imx_data *imx_data = pltfm_host->priv;
-
-	/* fake CARD_PRESENT flag on mx25/35 */
-	u32 val = readl(host->ioaddr + reg);
-
 	if (unlikely((reg == SDHCI_PRESENT_STATE)
 			&& (imx_data->flags & ESDHC_FLAG_GPIO_FOR_CD_WP))) {
->>>>>>> 00b317a4
 		struct esdhc_platform_data *boarddata =
 				host->mmc->parent->platform_data;
 
@@ -95,23 +85,17 @@
 
 static void esdhc_writel_le(struct sdhci_host *host, u32 val, int reg)
 {
-<<<<<<< HEAD
-	if (unlikely(reg == SDHCI_INT_ENABLE || reg == SDHCI_SIGNAL_ENABLE))
-=======
 	struct sdhci_pltfm_host *pltfm_host = sdhci_priv(host);
 	struct pltfm_imx_data *imx_data = pltfm_host->priv;
 
 	if (unlikely((reg == SDHCI_INT_ENABLE || reg == SDHCI_SIGNAL_ENABLE)
 			&& (imx_data->flags & ESDHC_FLAG_GPIO_FOR_CD_WP)))
->>>>>>> 00b317a4
 		/*
 		 * these interrupts won't work with a custom card_detect gpio
 		 * (only applied to mx25/35)
 		 */
 		val &= ~(SDHCI_INT_CARD_REMOVE | SDHCI_INT_CARD_INSERT);
 
-<<<<<<< HEAD
-=======
 	if (unlikely((imx_data->flags & ESDHC_FLAG_MULTIBLK_NO_INT)
 				&& (reg == SDHCI_INT_STATUS)
 				&& (val & SDHCI_INT_DATA_END))) {
@@ -121,7 +105,6 @@
 			writel(v, host->ioaddr + SDHCI_VENDOR_SPEC);
 	}
 
->>>>>>> 00b317a4
 	writel(val, host->ioaddr + reg);
 }
 
@@ -219,13 +202,9 @@
 }
 
 static struct sdhci_ops sdhci_esdhc_ops = {
-<<<<<<< HEAD
-	.read_w = esdhc_readw_le,
-=======
 	.read_l = esdhc_readl_le,
 	.read_w = esdhc_readw_le,
 	.write_l = esdhc_writel_le,
->>>>>>> 00b317a4
 	.write_w = esdhc_writew_le,
 	.write_b = esdhc_writeb_le,
 	.set_clock = esdhc_set_clock,
@@ -247,10 +226,7 @@
 	struct esdhc_platform_data *boarddata = host->mmc->parent->platform_data;
 	struct clk *clk;
 	int err;
-<<<<<<< HEAD
-=======
 	struct pltfm_imx_data *imx_data;
->>>>>>> 00b317a4
 
 	clk = clk_get(mmc_dev(host->mmc), NULL);
 	if (IS_ERR(clk)) {
@@ -278,12 +254,9 @@
 		sdhci_esdhc_ops.get_ro = esdhc_pltfm_get_ro;
 	}
 
-<<<<<<< HEAD
-=======
 	if (!(cpu_is_mx25() || cpu_is_mx35() || cpu_is_mx51()))
 		imx_data->flags |= ESDHC_FLAG_MULTIBLK_NO_INT;
 
->>>>>>> 00b317a4
 	if (boarddata) {
 		err = gpio_request_one(boarddata->wp_gpio, GPIOF_IN, "ESDHC_WP");
 		if (err) {
@@ -291,7 +264,6 @@
 				"no write-protect pin available!\n");
 			boarddata->wp_gpio = err;
 		}
-<<<<<<< HEAD
 
 		err = gpio_request_one(boarddata->cd_gpio, GPIOF_IN, "ESDHC_CD");
 		if (err) {
@@ -312,35 +284,6 @@
 			goto no_card_detect_irq;
 		}
 
-		sdhci_esdhc_ops.write_l = esdhc_writel_le;
-		sdhci_esdhc_ops.read_l = esdhc_readl_le;
-		/* Now we have a working card_detect again */
-		host->quirks &= ~SDHCI_QUIRK_BROKEN_CARD_DETECTION;
-	}
-
-	return 0;
-
-=======
-
-		err = gpio_request_one(boarddata->cd_gpio, GPIOF_IN, "ESDHC_CD");
-		if (err) {
-			dev_warn(mmc_dev(host->mmc),
-				"no card-detect pin available!\n");
-			goto no_card_detect_pin;
-		}
-
-		/* i.MX5x has issues to be researched */
-		if (!cpu_is_mx25() && !cpu_is_mx35())
-			goto not_supported;
-
-		err = request_irq(gpio_to_irq(boarddata->cd_gpio), cd_irq,
-				 IRQF_TRIGGER_FALLING | IRQF_TRIGGER_RISING,
-				 mmc_hostname(host->mmc), host);
-		if (err) {
-			dev_warn(mmc_dev(host->mmc), "request irq error\n");
-			goto no_card_detect_irq;
-		}
-
 		imx_data->flags |= ESDHC_FLAG_GPIO_FOR_CD_WP;
 		/* Now we have a working card_detect again */
 		host->quirks &= ~SDHCI_QUIRK_BROKEN_CARD_DETECTION;
@@ -348,16 +291,12 @@
 
 	return 0;
 
->>>>>>> 00b317a4
  no_card_detect_irq:
 	gpio_free(boarddata->cd_gpio);
  no_card_detect_pin:
 	boarddata->cd_gpio = err;
  not_supported:
-<<<<<<< HEAD
-=======
 	kfree(imx_data);
->>>>>>> 00b317a4
 	return 0;
 }
 
@@ -365,10 +304,7 @@
 {
 	struct sdhci_pltfm_host *pltfm_host = sdhci_priv(host);
 	struct esdhc_platform_data *boarddata = host->mmc->parent->platform_data;
-<<<<<<< HEAD
-=======
 	struct pltfm_imx_data *imx_data = pltfm_host->priv;
->>>>>>> 00b317a4
 
 	if (boarddata && gpio_is_valid(boarddata->wp_gpio))
 		gpio_free(boarddata->wp_gpio);
