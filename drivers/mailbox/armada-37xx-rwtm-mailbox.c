// SPDX-License-Identifier: GPL-2.0+
/*
 * rWTM BIU Mailbox driver for Armada 37xx
 *
 * Author: Marek Behun <marek.behun@nic.cz>
 */

#include <linux/device.h>
#include <linux/interrupt.h>
#include <linux/io.h>
#include <linux/kernel.h>
#include <linux/mailbox_controller.h>
#include <linux/module.h>
#include <linux/of.h>
#include <linux/platform_device.h>
#include <linux/armada-37xx-rwtm-mailbox.h>

#define DRIVER_NAME	"armada-37xx-rwtm-mailbox"

/* relative to rWTM BIU Mailbox Registers */
#define RWTM_MBOX_PARAM(i)		(0x0 + ((i) << 2))
#define RWTM_MBOX_COMMAND		0x40
#define RWTM_MBOX_RETURN_STATUS		0x80
#define RWTM_MBOX_STATUS(i)		(0x84 + ((i) << 2))
#define RWTM_MBOX_FIFO_STATUS		0xc4
#define FIFO_STS_RDY			0x100
#define FIFO_STS_CNTR_MASK		0x7
#define FIFO_STS_CNTR_MAX		4

#define RWTM_HOST_INT_RESET		0xc8
#define RWTM_HOST_INT_MASK		0xcc
#define SP_CMD_COMPLETE			BIT(0)
#define SP_CMD_QUEUE_FULL_ACCESS	BIT(17)
#define SP_CMD_QUEUE_FULL		BIT(18)

struct a37xx_mbox {
	struct device *dev;
	struct mbox_controller controller;
	void __iomem *base;
	int irq;
};

static void a37xx_mbox_receive(struct mbox_chan *chan)
{
	struct a37xx_mbox *mbox = chan->con_priv;
	struct armada_37xx_rwtm_rx_msg rx_msg;
	int i;

	rx_msg.retval = readl(mbox->base + RWTM_MBOX_RETURN_STATUS);
	for (i = 0; i < 16; ++i)
		rx_msg.status[i] = readl(mbox->base + RWTM_MBOX_STATUS(i));

	mbox_chan_received_data(chan, &rx_msg);
}

static irqreturn_t a37xx_mbox_irq_handler(int irq, void *data)
{
	struct mbox_chan *chan = data;
	struct a37xx_mbox *mbox = chan->con_priv;
	u32 reg;

	reg = readl(mbox->base + RWTM_HOST_INT_RESET);

	if (reg & SP_CMD_COMPLETE)
		a37xx_mbox_receive(chan);

	if (reg & (SP_CMD_QUEUE_FULL_ACCESS | SP_CMD_QUEUE_FULL))
		dev_err(mbox->dev, "Secure processor command queue full\n");

	writel(reg, mbox->base + RWTM_HOST_INT_RESET);
	if (reg)
		mbox_chan_txdone(chan, 0);

	return reg ? IRQ_HANDLED : IRQ_NONE;
}

static int a37xx_mbox_send_data(struct mbox_chan *chan, void *data)
{
	struct a37xx_mbox *mbox = chan->con_priv;
	struct armada_37xx_rwtm_tx_msg *msg = data;
	int i;
	u32 reg;

	if (!data)
		return -EINVAL;

	reg = readl(mbox->base + RWTM_MBOX_FIFO_STATUS);
	if (!(reg & FIFO_STS_RDY))
		dev_warn(mbox->dev, "Secure processor not ready\n");

	if ((reg & FIFO_STS_CNTR_MASK) >= FIFO_STS_CNTR_MAX) {
		dev_err(mbox->dev, "Secure processor command queue full\n");
		return -EBUSY;
	}

	for (i = 0; i < 16; ++i)
		writel(msg->args[i], mbox->base + RWTM_MBOX_PARAM(i));
	writel(msg->command, mbox->base + RWTM_MBOX_COMMAND);

	return 0;
}

static int a37xx_mbox_startup(struct mbox_chan *chan)
{
	struct a37xx_mbox *mbox = chan->con_priv;
	u32 reg;
	int ret;

	ret = devm_request_irq(mbox->dev, mbox->irq, a37xx_mbox_irq_handler, 0,
			       DRIVER_NAME, chan);
	if (ret < 0) {
		dev_err(mbox->dev, "Cannot request irq\n");
		return ret;
	}

	/* enable IRQ generation */
	reg = readl(mbox->base + RWTM_HOST_INT_MASK);
	reg &= ~(SP_CMD_COMPLETE | SP_CMD_QUEUE_FULL_ACCESS | SP_CMD_QUEUE_FULL);
	writel(reg, mbox->base + RWTM_HOST_INT_MASK);

	return 0;
}

static void a37xx_mbox_shutdown(struct mbox_chan *chan)
{
	u32 reg;
	struct a37xx_mbox *mbox = chan->con_priv;

	/* disable interrupt generation */
	reg = readl(mbox->base + RWTM_HOST_INT_MASK);
	reg |= SP_CMD_COMPLETE | SP_CMD_QUEUE_FULL_ACCESS | SP_CMD_QUEUE_FULL;
	writel(reg, mbox->base + RWTM_HOST_INT_MASK);

	devm_free_irq(mbox->dev, mbox->irq, chan);
}

static const struct mbox_chan_ops a37xx_mbox_ops = {
	.send_data	= a37xx_mbox_send_data,
	.startup	= a37xx_mbox_startup,
	.shutdown	= a37xx_mbox_shutdown,
};

static int armada_37xx_mbox_probe(struct platform_device *pdev)
{
	struct a37xx_mbox *mbox;
	struct mbox_chan *chans;
	int ret;

	mbox = devm_kzalloc(&pdev->dev, sizeof(*mbox), GFP_KERNEL);
	if (!mbox)
		return -ENOMEM;

	/* Allocated one channel */
	chans = devm_kzalloc(&pdev->dev, sizeof(*chans), GFP_KERNEL);
	if (!chans)
		return -ENOMEM;

	mbox->base = devm_platform_ioremap_resource(pdev, 0);
<<<<<<< HEAD
	if (IS_ERR(mbox->base)) {
		dev_err(&pdev->dev, "ioremap failed\n");
=======
	if (IS_ERR(mbox->base))
>>>>>>> 04d5ce62
		return PTR_ERR(mbox->base);

	mbox->irq = platform_get_irq(pdev, 0);
	if (mbox->irq < 0)
		return mbox->irq;

	mbox->dev = &pdev->dev;

	/* Hardware supports only one channel. */
	chans[0].con_priv = mbox;
	mbox->controller.dev = mbox->dev;
	mbox->controller.num_chans = 1;
	mbox->controller.chans = chans;
	mbox->controller.ops = &a37xx_mbox_ops;
	mbox->controller.txdone_irq = true;

	ret = devm_mbox_controller_register(mbox->dev, &mbox->controller);
	if (ret) {
		dev_err(&pdev->dev, "Could not register mailbox controller\n");
		return ret;
	}

	platform_set_drvdata(pdev, mbox);
	return ret;
}


static const struct of_device_id armada_37xx_mbox_match[] = {
	{ .compatible = "marvell,armada-3700-rwtm-mailbox" },
	{ },
};

MODULE_DEVICE_TABLE(of, armada_37xx_mbox_match);

static struct platform_driver armada_37xx_mbox_driver = {
	.probe	= armada_37xx_mbox_probe,
	.driver	= {
		.name		= DRIVER_NAME,
		.of_match_table	= armada_37xx_mbox_match,
	},
};

module_platform_driver(armada_37xx_mbox_driver);

MODULE_LICENSE("GPL v2");
MODULE_DESCRIPTION("rWTM BIU Mailbox driver for Armada 37xx");
MODULE_AUTHOR("Marek Behun <marek.behun@nic.cz>");<|MERGE_RESOLUTION|>--- conflicted
+++ resolved
@@ -156,12 +156,7 @@
 		return -ENOMEM;
 
 	mbox->base = devm_platform_ioremap_resource(pdev, 0);
-<<<<<<< HEAD
-	if (IS_ERR(mbox->base)) {
-		dev_err(&pdev->dev, "ioremap failed\n");
-=======
 	if (IS_ERR(mbox->base))
->>>>>>> 04d5ce62
 		return PTR_ERR(mbox->base);
 
 	mbox->irq = platform_get_irq(pdev, 0);
