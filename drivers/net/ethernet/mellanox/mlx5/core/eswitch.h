--- conflicted
+++ resolved
@@ -573,8 +573,6 @@
 int mlx5_devlink_port_fn_ipsec_packet_set(struct devlink_port *port, bool enable,
 					  struct netlink_ext_ack *extack);
 #endif /* CONFIG_XFRM_OFFLOAD */
-<<<<<<< HEAD
-=======
 int mlx5_devlink_port_fn_max_io_eqs_get(struct devlink_port *port,
 					u32 *max_io_eqs,
 					struct netlink_ext_ack *extack);
@@ -582,7 +580,6 @@
 					u32 max_io_eqs,
 					struct netlink_ext_ack *extack);
 
->>>>>>> 0c383648
 void *mlx5_eswitch_get_uplink_priv(struct mlx5_eswitch *esw, u8 rep_type);
 
 int __mlx5_eswitch_set_vport_vlan(struct mlx5_eswitch *esw,
@@ -777,7 +774,6 @@
 
 int mlx5_esw_offloads_init_pf_vf_rep(struct mlx5_eswitch *esw, struct mlx5_vport *vport);
 void mlx5_esw_offloads_cleanup_pf_vf_rep(struct mlx5_eswitch *esw, struct mlx5_vport *vport);
-<<<<<<< HEAD
 
 int mlx5_esw_offloads_init_sf_rep(struct mlx5_eswitch *esw, struct mlx5_vport *vport,
 				  struct mlx5_devlink_port *dl_port,
@@ -787,17 +783,6 @@
 int mlx5_esw_offloads_load_rep(struct mlx5_eswitch *esw, struct mlx5_vport *vport);
 void mlx5_esw_offloads_unload_rep(struct mlx5_eswitch *esw, struct mlx5_vport *vport);
 
-=======
-
-int mlx5_esw_offloads_init_sf_rep(struct mlx5_eswitch *esw, struct mlx5_vport *vport,
-				  struct mlx5_devlink_port *dl_port,
-				  u32 controller, u32 sfnum);
-void mlx5_esw_offloads_cleanup_sf_rep(struct mlx5_eswitch *esw, struct mlx5_vport *vport);
-
-int mlx5_esw_offloads_load_rep(struct mlx5_eswitch *esw, struct mlx5_vport *vport);
-void mlx5_esw_offloads_unload_rep(struct mlx5_eswitch *esw, struct mlx5_vport *vport);
-
->>>>>>> 0c383648
 int mlx5_eswitch_load_sf_vport(struct mlx5_eswitch *esw, u16 vport_num,
 			       enum mlx5_eswitch_vport_event enabled_events,
 			       struct mlx5_devlink_port *dl_port, u32 controller, u32 sfnum);
@@ -811,21 +796,12 @@
 					      struct mlx5_vport *vport);
 void mlx5_esw_offloads_pf_vf_devlink_port_cleanup(struct mlx5_eswitch *esw,
 						  struct mlx5_vport *vport);
-<<<<<<< HEAD
 
 int mlx5_esw_offloads_sf_devlink_port_init(struct mlx5_eswitch *esw, struct mlx5_vport *vport,
 					   struct mlx5_devlink_port *dl_port,
 					   u32 controller, u32 sfnum);
 void mlx5_esw_offloads_sf_devlink_port_cleanup(struct mlx5_eswitch *esw, struct mlx5_vport *vport);
 
-=======
-
-int mlx5_esw_offloads_sf_devlink_port_init(struct mlx5_eswitch *esw, struct mlx5_vport *vport,
-					   struct mlx5_devlink_port *dl_port,
-					   u32 controller, u32 sfnum);
-void mlx5_esw_offloads_sf_devlink_port_cleanup(struct mlx5_eswitch *esw, struct mlx5_vport *vport);
-
->>>>>>> 0c383648
 int mlx5_esw_offloads_devlink_port_register(struct mlx5_eswitch *esw, struct mlx5_vport *vport);
 void mlx5_esw_offloads_devlink_port_unregister(struct mlx5_eswitch *esw, struct mlx5_vport *vport);
 struct devlink_port *mlx5_esw_offloads_devlink_port(struct mlx5_eswitch *esw, u16 vport_num);
