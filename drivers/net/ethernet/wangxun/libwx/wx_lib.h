--- conflicted
+++ resolved
@@ -30,11 +30,8 @@
 void wx_get_stats64(struct net_device *netdev,
 		    struct rtnl_link_stats64 *stats);
 int wx_set_features(struct net_device *netdev, netdev_features_t features);
-<<<<<<< HEAD
-=======
 netdev_features_t wx_fix_features(struct net_device *netdev,
 				  netdev_features_t features);
->>>>>>> 0c383648
 void wx_set_ring(struct wx *wx, u32 new_tx_count,
 		 u32 new_rx_count, struct wx_ring *temp_ring);
 
