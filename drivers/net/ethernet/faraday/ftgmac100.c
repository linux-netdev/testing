--- conflicted
+++ resolved
@@ -1564,12 +1564,8 @@
 
 	return 0;
 
-<<<<<<< HEAD
- err_ncsi:
+err_ncsi:
 	phy_stop(netdev->phydev);
-=======
-err_ncsi:
->>>>>>> 0dd5dd63
 	napi_disable(&priv->napi);
 	netif_stop_queue(netdev);
 err_alloc:
