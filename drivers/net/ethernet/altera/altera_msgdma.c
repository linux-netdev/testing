--- conflicted
+++ resolved
@@ -37,11 +37,6 @@
 void msgdma_reset(struct altera_tse_private *priv)
 {
 	int counter;
-<<<<<<< HEAD
-	struct msgdma_csr *txcsr = priv->tx_dma_csr;
-	struct msgdma_csr *rxcsr = priv->rx_dma_csr;
-=======
->>>>>>> 1ee1ceaf
 
 	/* Reset Rx mSGDMA */
 	csrwr32(MSGDMA_CSR_STAT_MASK, priv->rx_dma_csr,
@@ -144,10 +139,6 @@
 	u32 ready = 0;
 	u32 inuse;
 	u32 status;
-<<<<<<< HEAD
-	struct msgdma_csr *txcsr = priv->tx_dma_csr;
-=======
->>>>>>> 1ee1ceaf
 
 	/* Get number of sent descriptors */
 	inuse = csrrd32(priv->tx_dma_csr, msgdma_csroffs(rw_fill_level))
@@ -200,14 +191,6 @@
 	u32 rxstatus = 0;
 	u32 pktlength;
 	u32 pktstatus;
-<<<<<<< HEAD
-	struct msgdma_csr *rxcsr = priv->rx_dma_csr;
-	struct msgdma_response *rxresp = priv->rx_dma_resp;
-
-	if (ioread32(&rxcsr->resp_fill_level) & 0xffff) {
-		pktlength = ioread32(&rxresp->bytes_transferred);
-		pktstatus = ioread32(&rxresp->status);
-=======
 
 	if (csrrd32(priv->rx_dma_csr, msgdma_csroffs(resp_fill_level))
 	    & 0xffff) {
@@ -215,7 +198,6 @@
 				    msgdma_respoffs(bytes_transferred));
 		pktstatus = csrrd32(priv->rx_dma_resp,
 				    msgdma_respoffs(status));
->>>>>>> 1ee1ceaf
 		rxstatus = pktstatus;
 		rxstatus = rxstatus << 16;
 		rxstatus |= (pktlength & 0xffff);
