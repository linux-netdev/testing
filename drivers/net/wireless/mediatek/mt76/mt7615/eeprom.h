/* SPDX-License-Identifier: ISC */
/* Copyright (C) 2019 MediaTek Inc. */

#ifndef __MT7615_EEPROM_H
#define __MT7615_EEPROM_H

#include "mt7615.h"


#define MT7615_EEPROM_DCOC_OFFSET		MT7615_EEPROM_SIZE
#define MT7615_EEPROM_DCOC_SIZE			256
#define MT7615_EEPROM_DCOC_COUNT		34

#define MT7615_EEPROM_TXDPD_OFFSET		(MT7615_EEPROM_SIZE + \
						 MT7615_EEPROM_DCOC_COUNT * \
						 MT7615_EEPROM_DCOC_SIZE)
#define MT7615_EEPROM_TXDPD_SIZE		216
#define MT7615_EEPROM_TXDPD_COUNT		(44 + 3)

<<<<<<< HEAD
#define MT7615_EEPROM_EXTRA_DATA		(MT7615_EEPROM_TXDPD_OFFSET + \
=======
#define MT7615_EEPROM_FULL_SIZE			(MT7615_EEPROM_TXDPD_OFFSET + \
>>>>>>> 84569f32
						 MT7615_EEPROM_TXDPD_COUNT * \
						 MT7615_EEPROM_TXDPD_SIZE)

enum mt7615_eeprom_field {
	MT_EE_CHIP_ID =				0x000,
	MT_EE_VERSION =				0x002,
	MT_EE_MAC_ADDR =			0x004,
	MT_EE_NIC_CONF_0 =			0x034,
	MT_EE_NIC_CONF_1 =			0x036,
	MT_EE_WIFI_CONF =			0x03e,
	MT_EE_CALDATA_FLASH =			0x052,
	MT_EE_TX0_2G_TARGET_POWER =		0x058,
	MT_EE_TX0_5G_G0_TARGET_POWER =		0x070,
	MT7663_EE_5G_RATE_POWER =		0x089,
	MT_EE_TX1_5G_G0_TARGET_POWER =		0x098,
	MT_EE_2G_RATE_POWER =			0x0be,
	MT_EE_5G_RATE_POWER =			0x0d5,
	MT7663_EE_TX0_2G_TARGET_POWER =		0x0e3,
	MT_EE_EXT_PA_2G_TARGET_POWER =		0x0f2,
	MT_EE_EXT_PA_5G_TARGET_POWER =		0x0f3,
	MT_EE_TX2_5G_G0_TARGET_POWER =		0x142,
	MT_EE_TX3_5G_G0_TARGET_POWER =		0x16a,
	MT7663_EE_HW_CONF1 =			0x1b0,
	MT7663_EE_TX0_5G_G0_TARGET_POWER =	0x245,
	MT7663_EE_TX1_5G_G0_TARGET_POWER =	0x2b5,

	MT7615_EE_MAX =				0x3bf,
	MT7622_EE_MAX =				0x3db,
	MT7663_EE_MAX =				0x400,
};

#define MT_EE_RATE_POWER_MASK			GENMASK(5, 0)
#define MT_EE_RATE_POWER_SIGN			BIT(6)
#define MT_EE_RATE_POWER_EN			BIT(7)

#define MT_EE_CALDATA_FLASH_TX_DPD		BIT(0)
#define MT_EE_CALDATA_FLASH_RX_CAL		BIT(1)

#define MT_EE_NIC_CONF_TX_MASK			GENMASK(7, 4)
#define MT_EE_NIC_CONF_RX_MASK			GENMASK(3, 0)

#define MT_EE_HW_CONF1_TX_MASK			GENMASK(2, 0)

#define MT_EE_NIC_CONF_TSSI_2G			BIT(5)
#define MT_EE_NIC_CONF_TSSI_5G			BIT(6)

#define MT_EE_NIC_WIFI_CONF_BAND_SEL		GENMASK(5, 4)
enum mt7615_eeprom_band {
	MT_EE_DUAL_BAND,
	MT_EE_5GHZ,
	MT_EE_2GHZ,
	MT_EE_DBDC,
};

enum mt7615_channel_group {
	MT_CH_5G_JAPAN,
	MT_CH_5G_UNII_1,
	MT_CH_5G_UNII_2A,
	MT_CH_5G_UNII_2B,
	MT_CH_5G_UNII_2E_1,
	MT_CH_5G_UNII_2E_2,
	MT_CH_5G_UNII_2E_3,
	MT_CH_5G_UNII_3,
	__MT_CH_MAX
};

static inline enum mt7615_channel_group
mt7615_get_channel_group(int channel)
{
	if (channel >= 184 && channel <= 196)
		return MT_CH_5G_JAPAN;
	if (channel <= 48)
		return MT_CH_5G_UNII_1;
	if (channel <= 64)
		return MT_CH_5G_UNII_2A;
	if (channel <= 114)
		return MT_CH_5G_UNII_2E_1;
	if (channel <= 144)
		return MT_CH_5G_UNII_2E_2;
	if (channel <= 161)
		return MT_CH_5G_UNII_2E_3;
	return MT_CH_5G_UNII_3;
}

static inline bool
mt7615_ext_pa_enabled(struct mt7615_dev *dev, enum nl80211_band band)
{
	u8 *eep = dev->mt76.eeprom.data;

	if (band == NL80211_BAND_5GHZ)
		return !(eep[MT_EE_NIC_CONF_1 + 1] & MT_EE_NIC_CONF_TSSI_5G);
	else
		return !(eep[MT_EE_NIC_CONF_1 + 1] & MT_EE_NIC_CONF_TSSI_2G);
}

#endif<|MERGE_RESOLUTION|>--- conflicted
+++ resolved
@@ -17,11 +17,7 @@
 #define MT7615_EEPROM_TXDPD_SIZE		216
 #define MT7615_EEPROM_TXDPD_COUNT		(44 + 3)
 
-<<<<<<< HEAD
-#define MT7615_EEPROM_EXTRA_DATA		(MT7615_EEPROM_TXDPD_OFFSET + \
-=======
 #define MT7615_EEPROM_FULL_SIZE			(MT7615_EEPROM_TXDPD_OFFSET + \
->>>>>>> 84569f32
 						 MT7615_EEPROM_TXDPD_COUNT * \
 						 MT7615_EEPROM_TXDPD_SIZE)
 
