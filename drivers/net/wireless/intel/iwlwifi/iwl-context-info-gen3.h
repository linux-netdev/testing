--- conflicted
+++ resolved
@@ -1,10 +1,6 @@
 /* SPDX-License-Identifier: GPL-2.0 OR BSD-3-Clause */
 /*
-<<<<<<< HEAD
- * Copyright (C) 2018, 2020-2023 Intel Corporation
-=======
  * Copyright (C) 2018, 2020-2024 Intel Corporation
->>>>>>> 0c383648
  */
 #ifndef __iwl_context_info_file_gen3_h__
 #define __iwl_context_info_file_gen3_h__
