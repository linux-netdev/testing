--- conflicted
+++ resolved
@@ -32,15 +32,9 @@
 
 /* Per cpu memory for storing cpu states in case of system crash. */
 note_buf_t __percpu *crash_notes;
-<<<<<<< HEAD
 
 #ifdef CONFIG_CRASH_DUMP
 
-=======
-
-#ifdef CONFIG_CRASH_DUMP
-
->>>>>>> 0c383648
 int kimage_crash_copy_vmcoreinfo(struct kimage *image)
 {
 	struct page *vmcoreinfo_page;
@@ -70,7 +64,6 @@
 		pr_warn("Could not vmap vmcoreinfo buffer\n");
 		return -ENOMEM;
 	}
-<<<<<<< HEAD
 
 	image->vmcoreinfo_data_copy = safecopy;
 	crash_update_vmcoreinfo_safecopy(safecopy);
@@ -79,16 +72,6 @@
 }
 
 
-=======
-
-	image->vmcoreinfo_data_copy = safecopy;
-	crash_update_vmcoreinfo_safecopy(safecopy);
-
-	return 0;
-}
-
-
->>>>>>> 0c383648
 
 int kexec_should_crash(struct task_struct *p)
 {
@@ -142,19 +125,11 @@
 	}
 }
 STACK_FRAME_NON_STANDARD(__crash_kexec);
-<<<<<<< HEAD
 
 __bpf_kfunc void crash_kexec(struct pt_regs *regs)
 {
 	int old_cpu, this_cpu;
 
-=======
-
-__bpf_kfunc void crash_kexec(struct pt_regs *regs)
-{
-	int old_cpu, this_cpu;
-
->>>>>>> 0c383648
 	/*
 	 * Only one CPU is allowed to execute the crash_kexec() code as with
 	 * panic().  Otherwise parallel calls of panic() and crash_kexec()
@@ -209,19 +184,11 @@
 	nr_phdr++;
 	elf_sz = sizeof(Elf64_Ehdr) + nr_phdr * sizeof(Elf64_Phdr);
 	elf_sz = ALIGN(elf_sz, ELF_CORE_HEADER_ALIGN);
-<<<<<<< HEAD
 
 	buf = vzalloc(elf_sz);
 	if (!buf)
 		return -ENOMEM;
 
-=======
-
-	buf = vzalloc(elf_sz);
-	if (!buf)
-		return -ENOMEM;
-
->>>>>>> 0c383648
 	ehdr = (Elf64_Ehdr *)buf;
 	phdr = (Elf64_Phdr *)(ehdr + 1);
 	memcpy(ehdr->e_ident, ELFMAG, SELFMAG);
@@ -355,7 +322,6 @@
 ssize_t crash_get_memory_size(void)
 {
 	ssize_t size = 0;
-<<<<<<< HEAD
 
 	if (!kexec_trylock())
 		return -EBUSY;
@@ -363,15 +329,6 @@
 	size += crash_resource_size(&crashk_res);
 	size += crash_resource_size(&crashk_low_res);
 
-=======
-
-	if (!kexec_trylock())
-		return -EBUSY;
-
-	size += crash_resource_size(&crashk_res);
-	size += crash_resource_size(&crashk_low_res);
-
->>>>>>> 0c383648
 	kexec_unlock();
 	return size;
 }
@@ -538,17 +495,10 @@
 
 /*
  * This routine utilized when the crash_hotplug sysfs node is read.
-<<<<<<< HEAD
- * It reflects the kernel's ability/permission to update the crash
- * elfcorehdr directly.
- */
-int crash_check_update_elfcorehdr(void)
-=======
  * It reflects the kernel's ability/permission to update the kdump
  * image directly.
  */
 int crash_check_hotplug_support(void)
->>>>>>> 0c383648
 {
 	int rc = 0;
 
@@ -560,14 +510,7 @@
 		return 0;
 	}
 	if (kexec_crash_image) {
-<<<<<<< HEAD
-		if (kexec_crash_image->file_mode)
-			rc = 1;
-		else
-			rc = kexec_crash_image->update_elfcorehdr;
-=======
 		rc = kexec_crash_image->hotplug_support;
->>>>>>> 0c383648
 	}
 	/* Release lock now that update complete */
 	kexec_unlock();
@@ -590,11 +533,7 @@
  * list of segments it checks (since the elfcorehdr changes and thus
  * would require an update to purgatory itself to update the digest).
  */
-<<<<<<< HEAD
-static void crash_handle_hotplug_event(unsigned int hp_action, unsigned int cpu)
-=======
 static void crash_handle_hotplug_event(unsigned int hp_action, unsigned int cpu, void *arg)
->>>>>>> 0c383648
 {
 	struct kimage *image;
 
@@ -612,13 +551,8 @@
 
 	image = kexec_crash_image;
 
-<<<<<<< HEAD
-	/* Check that updating elfcorehdr is permitted */
-	if (!(image->file_mode || image->update_elfcorehdr))
-=======
 	/* Check that kexec segments update is permitted */
 	if (!image->hotplug_support)
->>>>>>> 0c383648
 		goto out;
 
 	if (hp_action == KEXEC_CRASH_HP_ADD_CPU ||
@@ -661,11 +595,7 @@
 	image->hp_action = hp_action;
 
 	/* Now invoke arch-specific update handler */
-<<<<<<< HEAD
-	arch_crash_handle_hotplug_event(image);
-=======
 	arch_crash_handle_hotplug_event(image, arg);
->>>>>>> 0c383648
 
 	/* No longer handling a hotplug event */
 	image->hp_action = KEXEC_CRASH_HP_NONE;
@@ -681,29 +611,17 @@
 	crash_hotplug_unlock();
 }
 
-<<<<<<< HEAD
-static int crash_memhp_notifier(struct notifier_block *nb, unsigned long val, void *v)
-=======
 static int crash_memhp_notifier(struct notifier_block *nb, unsigned long val, void *arg)
->>>>>>> 0c383648
 {
 	switch (val) {
 	case MEM_ONLINE:
 		crash_handle_hotplug_event(KEXEC_CRASH_HP_ADD_MEMORY,
-<<<<<<< HEAD
-			KEXEC_CRASH_HP_INVALID_CPU);
-=======
 			KEXEC_CRASH_HP_INVALID_CPU, arg);
->>>>>>> 0c383648
 		break;
 
 	case MEM_OFFLINE:
 		crash_handle_hotplug_event(KEXEC_CRASH_HP_REMOVE_MEMORY,
-<<<<<<< HEAD
-			KEXEC_CRASH_HP_INVALID_CPU);
-=======
 			KEXEC_CRASH_HP_INVALID_CPU, arg);
->>>>>>> 0c383648
 		break;
 	}
 	return NOTIFY_OK;
@@ -716,21 +634,13 @@
 
 static int crash_cpuhp_online(unsigned int cpu)
 {
-<<<<<<< HEAD
-	crash_handle_hotplug_event(KEXEC_CRASH_HP_ADD_CPU, cpu);
-=======
 	crash_handle_hotplug_event(KEXEC_CRASH_HP_ADD_CPU, cpu, NULL);
->>>>>>> 0c383648
 	return 0;
 }
 
 static int crash_cpuhp_offline(unsigned int cpu)
 {
-<<<<<<< HEAD
-	crash_handle_hotplug_event(KEXEC_CRASH_HP_REMOVE_CPU, cpu);
-=======
 	crash_handle_hotplug_event(KEXEC_CRASH_HP_REMOVE_CPU, cpu, NULL);
->>>>>>> 0c383648
 	return 0;
 }
 
