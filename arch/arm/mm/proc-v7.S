/*
 *  linux/arch/arm/mm/proc-v7.S
 *
 *  Copyright (C) 2001 Deep Blue Solutions Ltd.
 *
 * This program is free software; you can redistribute it and/or modify
 * it under the terms of the GNU General Public License version 2 as
 * published by the Free Software Foundation.
 *
 *  This is the "shell" of the ARMv7 processor support.
 */
#include <linux/init.h>
#include <linux/linkage.h>
#include <asm/assembler.h>
#include <asm/asm-offsets.h>
#include <asm/hwcap.h>
#include <asm/pgtable-hwdef.h>
#include <asm/pgtable.h>

#include "proc-macros.S"

#ifdef CONFIG_ARM_LPAE
#include "proc-v7-3level.S"
#else
#include "proc-v7-2level.S"
#endif

ENTRY(cpu_v7_proc_init)
	mov	pc, lr
ENDPROC(cpu_v7_proc_init)

ENTRY(cpu_v7_proc_fin)
	mrc	p15, 0, r0, c1, c0, 0		@ ctrl register
	bic	r0, r0, #0x1000			@ ...i............
	bic	r0, r0, #0x0006			@ .............ca.
	mcr	p15, 0, r0, c1, c0, 0		@ disable caches
	mov	pc, lr
ENDPROC(cpu_v7_proc_fin)

/*
 *	cpu_v7_reset(loc)
 *
 *	Perform a soft reset of the system.  Put the CPU into the
 *	same state as it would be if it had been reset, and branch
 *	to what would be the reset vector.
 *
 *	- loc   - location to jump to for soft reset
 *
 *	This code must be executed using a flat identity mapping with
 *      caches disabled.
 */
	.align	5
	.pushsection	.idmap.text, "ax"
ENTRY(cpu_v7_reset)
	mrc	p15, 0, r1, c1, c0, 0		@ ctrl register
	bic	r1, r1, #0x1			@ ...............m
 THUMB(	bic	r1, r1, #1 << 30 )		@ SCTLR.TE (Thumb exceptions)
	mcr	p15, 0, r1, c1, c0, 0		@ disable MMU
	isb
	mov	pc, r0
ENDPROC(cpu_v7_reset)
	.popsection

/*
 *	cpu_v7_do_idle()
 *
 *	Idle the processor (eg, wait for interrupt).
 *
 *	IRQs are already disabled.
 */
ENTRY(cpu_v7_do_idle)
	dsb					@ WFI may enter a low-power mode
	wfi
	mov	pc, lr
ENDPROC(cpu_v7_do_idle)

ENTRY(cpu_v7_dcache_clean_area)
#ifndef TLB_CAN_READ_FROM_L1_CACHE
	dcache_line_size r2, r3
1:	mcr	p15, 0, r0, c7, c10, 1		@ clean D entry
	add	r0, r0, r2
	subs	r1, r1, r2
	bhi	1b
	dsb
#endif
	mov	pc, lr
ENDPROC(cpu_v7_dcache_clean_area)

	string	cpu_v7_name, "ARMv7 Processor"
	.align

/* Suspend/resume support: derived from arch/arm/mach-s5pv210/sleep.S */
.globl	cpu_v7_suspend_size
.equ	cpu_v7_suspend_size, 4 * 8
#ifdef CONFIG_ARM_CPU_SUSPEND
ENTRY(cpu_v7_do_suspend)
	stmfd	sp!, {r4 - r10, lr}
	mrc	p15, 0, r4, c13, c0, 0	@ FCSE/PID
	mrc	p15, 0, r5, c13, c0, 3	@ User r/o thread ID
	stmia	r0!, {r4 - r5}
	mrc	p15, 0, r6, c3, c0, 0	@ Domain ID
	mrc	p15, 0, r7, c2, c0, 1	@ TTB 1
	mrc	p15, 0, r11, c2, c0, 2	@ TTB control register
	mrc	p15, 0, r8, c1, c0, 0	@ Control register
	mrc	p15, 0, r9, c1, c0, 1	@ Auxiliary control register
	mrc	p15, 0, r10, c1, c0, 2	@ Co-processor access control
	stmia	r0, {r6 - r11}
	ldmfd	sp!, {r4 - r10, pc}
ENDPROC(cpu_v7_do_suspend)

ENTRY(cpu_v7_do_resume)
	mov	ip, #0
	mcr	p15, 0, ip, c8, c7, 0	@ invalidate TLBs
	mcr	p15, 0, ip, c7, c5, 0	@ invalidate I cache
	mcr	p15, 0, ip, c13, c0, 1	@ set reserved context ID
	ldmia	r0!, {r4 - r5}
	mcr	p15, 0, r4, c13, c0, 0	@ FCSE/PID
	mcr	p15, 0, r5, c13, c0, 3	@ User r/o thread ID
	ldmia	r0, {r6 - r11}
	mcr	p15, 0, r6, c3, c0, 0	@ Domain ID
#ifndef CONFIG_ARM_LPAE
	ALT_SMP(orr	r1, r1, #TTB_FLAGS_SMP)
	ALT_UP(orr	r1, r1, #TTB_FLAGS_UP)
#endif
	mcr	p15, 0, r1, c2, c0, 0	@ TTB 0
	mcr	p15, 0, r7, c2, c0, 1	@ TTB 1
	mcr	p15, 0, r11, c2, c0, 2	@ TTB control register
	mrc	p15, 0, r4, c1, c0, 1	@ Read Auxiliary control register
	teq	r4, r9			@ Is it already set?
	mcrne	p15, 0, r9, c1, c0, 1	@ No, so write it
	mcr	p15, 0, r10, c1, c0, 2	@ Co-processor access control
	ldr	r4, =PRRR		@ PRRR
	ldr	r5, =NMRR		@ NMRR
	mcr	p15, 0, r4, c10, c2, 0	@ write PRRR
	mcr	p15, 0, r5, c10, c2, 1	@ write NMRR
	isb
	dsb
	mov	r0, r8			@ control register
	b	cpu_resume_mmu
ENDPROC(cpu_v7_do_resume)
#endif

	__CPUINIT

/*
 *	__v7_setup
 *
 *	Initialise TLB, Caches, and MMU state ready to switch the MMU
 *	on.  Return in r0 the new CP15 C1 control register setting.
 *
 *	This should be able to cover all ARMv7 cores.
 *
 *	It is assumed that:
 *	- cache type register is implemented
 */
__v7_ca5mp_setup:
__v7_ca9mp_setup:
	mov	r10, #(1 << 0)			@ TLB ops broadcasting
	b	1f
__v7_ca7mp_setup:
__v7_ca15mp_setup:
	mov	r10, #0
1:
#ifdef CONFIG_SMP
	ALT_SMP(mrc	p15, 0, r0, c1, c0, 1)
	ALT_UP(mov	r0, #(1 << 6))		@ fake it for UP
	tst	r0, #(1 << 6)			@ SMP/nAMP mode enabled?
	orreq	r0, r0, #(1 << 6)		@ Enable SMP/nAMP mode
	orreq	r0, r0, r10			@ Enable CPU-specific SMP bits
	mcreq	p15, 0, r0, c1, c0, 1
#endif
__v7_setup:
	adr	r12, __v7_setup_stack		@ the local stack
	stmia	r12, {r0-r5, r7, r9, r11, lr}
	bl	v7_flush_dcache_all
	ldmia	r12, {r0-r5, r7, r9, r11, lr}

	mrc	p15, 0, r0, c0, c0, 0		@ read main ID register
	and	r10, r0, #0xff000000		@ ARM?
	teq	r10, #0x41000000
	bne	3f
	and	r5, r0, #0x00f00000		@ variant
	and	r6, r0, #0x0000000f		@ revision
	orr	r6, r6, r5, lsr #20-4		@ combine variant and revision
	ubfx	r0, r0, #4, #12			@ primary part number

	/* Cortex-A8 Errata */
	ldr	r10, =0x00000c08		@ Cortex-A8 primary part number
	teq	r0, r10
	bne	2f
#ifdef CONFIG_ARM_ERRATA_430973
	teq	r5, #0x00100000			@ only present in r1p*
	mrceq	p15, 0, r10, c1, c0, 1		@ read aux control register
	orreq	r10, r10, #(1 << 6)		@ set IBE to 1
	mcreq	p15, 0, r10, c1, c0, 1		@ write aux control register
#endif
#ifdef CONFIG_ARM_ERRATA_458693
	teq	r6, #0x20			@ only present in r2p0
	mrceq	p15, 0, r10, c1, c0, 1		@ read aux control register
	orreq	r10, r10, #(1 << 5)		@ set L1NEON to 1
	orreq	r10, r10, #(1 << 9)		@ set PLDNOP to 1
	mcreq	p15, 0, r10, c1, c0, 1		@ write aux control register
#endif
#ifdef CONFIG_ARM_ERRATA_460075
	teq	r6, #0x20			@ only present in r2p0
	mrceq	p15, 1, r10, c9, c0, 2		@ read L2 cache aux ctrl register
	tsteq	r10, #1 << 22
	orreq	r10, r10, #(1 << 22)		@ set the Write Allocate disable bit
	mcreq	p15, 1, r10, c9, c0, 2		@ write the L2 cache aux ctrl register
#endif
	b	3f

	/* Cortex-A9 Errata */
2:	ldr	r10, =0x00000c09		@ Cortex-A9 primary part number
	teq	r0, r10
	bne	3f
#ifdef CONFIG_ARM_ERRATA_742230
	cmp	r6, #0x22			@ only present up to r2p2
	mrcle	p15, 0, r10, c15, c0, 1		@ read diagnostic register
	orrle	r10, r10, #1 << 4		@ set bit #4
	mcrle	p15, 0, r10, c15, c0, 1		@ write diagnostic register
#endif
#ifdef CONFIG_ARM_ERRATA_742231
	teq	r6, #0x20			@ present in r2p0
	teqne	r6, #0x21			@ present in r2p1
	teqne	r6, #0x22			@ present in r2p2
	mrceq	p15, 0, r10, c15, c0, 1		@ read diagnostic register
	orreq	r10, r10, #1 << 12		@ set bit #12
	orreq	r10, r10, #1 << 22		@ set bit #22
	mcreq	p15, 0, r10, c15, c0, 1		@ write diagnostic register
#endif
#ifdef CONFIG_ARM_ERRATA_743622
	teq	r6, #0x20			@ present in r2p0
	teqne	r6, #0x21			@ present in r2p1
	teqne	r6, #0x22			@ present in r2p2
	mrceq	p15, 0, r10, c15, c0, 1		@ read diagnostic register
	orreq	r10, r10, #1 << 6		@ set bit #6
	mcreq	p15, 0, r10, c15, c0, 1		@ write diagnostic register
#endif
#if defined(CONFIG_ARM_ERRATA_751472) && defined(CONFIG_SMP)
	ALT_SMP(cmp r6, #0x30)			@ present prior to r3p0
	ALT_UP_B(1f)
	mrclt	p15, 0, r10, c15, c0, 1		@ read diagnostic register
	orrlt	r10, r10, #1 << 11		@ set bit #11
	mcrlt	p15, 0, r10, c15, c0, 1		@ write diagnostic register
1:
#endif

3:	mov	r10, #0
	mcr	p15, 0, r10, c7, c5, 0		@ I+BTB cache invalidate
	dsb
#ifdef CONFIG_MMU
	mcr	p15, 0, r10, c8, c7, 0		@ invalidate I + D TLBs
	v7_ttb_setup r10, r4, r8, r5		@ TTBCR, TTBRx setup
	ldr	r5, =PRRR			@ PRRR
	ldr	r6, =NMRR			@ NMRR
	mcr	p15, 0, r5, c10, c2, 0		@ write PRRR
	mcr	p15, 0, r6, c10, c2, 1		@ write NMRR
#endif
	adr	r5, v7_crval
	ldmia	r5, {r5, r6}
#ifdef CONFIG_CPU_ENDIAN_BE8
	orr	r6, r6, #1 << 25		@ big-endian page tables
#endif
#ifdef CONFIG_SWP_EMULATE
	orr     r5, r5, #(1 << 10)              @ set SW bit in "clear"
	bic     r6, r6, #(1 << 10)              @ clear it in "mmuset"
#endif
   	mrc	p15, 0, r0, c1, c0, 0		@ read control register
	bic	r0, r0, r5			@ clear bits them
	orr	r0, r0, r6			@ set them
 THUMB(	orr	r0, r0, #1 << 30	)	@ Thumb exceptions
	mov	pc, lr				@ return to head.S:__ret
ENDPROC(__v7_setup)

	.align	2
__v7_setup_stack:
	.space	4 * 11				@ 11 registers

	__INITDATA

	@ define struct processor (see <asm/proc-fns.h> and proc-macros.S)
	define_processor_functions v7, dabort=v7_early_abort, pabort=v7_pabort, suspend=1

	.section ".rodata"

	string	cpu_arch_name, "armv7"
	string	cpu_elf_name, "v7"
	.align

	.section ".proc.info.init", #alloc, #execinstr

	/*
	 * Standard v7 proc info content
	 */
.macro __v7_proc initfunc, mm_mmuflags = 0, io_mmuflags = 0, hwcaps = 0
	ALT_SMP(.long	PMD_TYPE_SECT | PMD_SECT_AP_WRITE | PMD_SECT_AP_READ | \
			PMD_SECT_AF | PMD_FLAGS_SMP | \mm_mmuflags)
	ALT_UP(.long	PMD_TYPE_SECT | PMD_SECT_AP_WRITE | PMD_SECT_AP_READ | \
			PMD_SECT_AF | PMD_FLAGS_UP | \mm_mmuflags)
	.long	PMD_TYPE_SECT | PMD_SECT_AP_WRITE | \
		PMD_SECT_AP_READ | PMD_SECT_AF | \io_mmuflags
	W(b)	\initfunc
	.long	cpu_arch_name
	.long	cpu_elf_name
	.long	HWCAP_SWP | HWCAP_HALF | HWCAP_THUMB | HWCAP_FAST_MULT | \
		HWCAP_EDSP | HWCAP_TLS | \hwcaps
	.long	cpu_v7_name
	.long	v7_processor_functions
	.long	v7wbi_tlb_fns
	.long	v6_user_fns
	.long	v7_cache_fns
.endm

#ifndef CONFIG_ARM_LPAE
	/*
	 * ARM Ltd. Cortex A5 processor.
	 */
	.type   __v7_ca5mp_proc_info, #object
__v7_ca5mp_proc_info:
	.long	0x410fc050
	.long	0xff0ffff0
	__v7_proc __v7_ca5mp_setup
	.size	__v7_ca5mp_proc_info, . - __v7_ca5mp_proc_info

	/*
	 * ARM Ltd. Cortex A7 processor.
	 */
	.type	__v7_ca7mp_proc_info, #object
__v7_ca7mp_proc_info:
	.long	0x410fc070
	.long	0xff0ffff0
	__v7_proc __v7_ca7mp_setup, hwcaps = HWCAP_IDIV
	.size	__v7_ca7mp_proc_info, . - __v7_ca7mp_proc_info

	/*
	 * ARM Ltd. Cortex A9 processor.
	 */
	.type   __v7_ca9mp_proc_info, #object
__v7_ca9mp_proc_info:
	.long	0x410fc090
	.long	0xff0ffff0
	__v7_proc __v7_ca9mp_setup
	.size	__v7_ca9mp_proc_info, . - __v7_ca9mp_proc_info
#endif	/* CONFIG_ARM_LPAE */
<<<<<<< HEAD
=======

	/*
	 * ARM Ltd. Cortex A7 processor.
	 */
	.type	__v7_ca7mp_proc_info, #object
__v7_ca7mp_proc_info:
	.long	0x410fc070
	.long	0xff0ffff0
	__v7_proc __v7_ca7mp_setup, hwcaps = HWCAP_IDIV
	.size	__v7_ca7mp_proc_info, . - __v7_ca7mp_proc_info
>>>>>>> e2920638

	/*
	 * ARM Ltd. Cortex A15 processor.
	 */
	.type	__v7_ca15mp_proc_info, #object
__v7_ca15mp_proc_info:
	.long	0x410fc0f0
	.long	0xff0ffff0
	__v7_proc __v7_ca15mp_setup, hwcaps = HWCAP_IDIV
	.size	__v7_ca15mp_proc_info, . - __v7_ca15mp_proc_info

	/*
	 * Match any ARMv7 processor core.
	 */
	.type	__v7_proc_info, #object
__v7_proc_info:
	.long	0x000f0000		@ Required ID value
	.long	0x000f0000		@ Mask for ID
	__v7_proc __v7_setup
	.size	__v7_proc_info, . - __v7_proc_info<|MERGE_RESOLUTION|>--- conflicted
+++ resolved
@@ -324,16 +324,6 @@
 	.size	__v7_ca5mp_proc_info, . - __v7_ca5mp_proc_info
 
 	/*
-	 * ARM Ltd. Cortex A7 processor.
-	 */
-	.type	__v7_ca7mp_proc_info, #object
-__v7_ca7mp_proc_info:
-	.long	0x410fc070
-	.long	0xff0ffff0
-	__v7_proc __v7_ca7mp_setup, hwcaps = HWCAP_IDIV
-	.size	__v7_ca7mp_proc_info, . - __v7_ca7mp_proc_info
-
-	/*
 	 * ARM Ltd. Cortex A9 processor.
 	 */
 	.type   __v7_ca9mp_proc_info, #object
@@ -343,8 +333,6 @@
 	__v7_proc __v7_ca9mp_setup
 	.size	__v7_ca9mp_proc_info, . - __v7_ca9mp_proc_info
 #endif	/* CONFIG_ARM_LPAE */
-<<<<<<< HEAD
-=======
 
 	/*
 	 * ARM Ltd. Cortex A7 processor.
@@ -355,7 +343,6 @@
 	.long	0xff0ffff0
 	__v7_proc __v7_ca7mp_setup, hwcaps = HWCAP_IDIV
 	.size	__v7_ca7mp_proc_info, . - __v7_ca7mp_proc_info
->>>>>>> e2920638
 
 	/*
 	 * ARM Ltd. Cortex A15 processor.
