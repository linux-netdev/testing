// SPDX-License-Identifier: GPL-2.0-only
/*
 * Kernel-based Virtual Machine driver for Linux
 *
 * Copyright 2016 Red Hat, Inc. and/or its affiliates.
 */
#include <linux/kvm_host.h>
#include <linux/debugfs.h>
#include "lapic.h"
#include "mmu.h"
#include "mmu/mmu_internal.h"

static int vcpu_get_timer_advance_ns(void *data, u64 *val)
{
	struct kvm_vcpu *vcpu = (struct kvm_vcpu *) data;
	*val = vcpu->arch.apic->lapic_timer.timer_advance_ns;
	return 0;
}

DEFINE_SIMPLE_ATTRIBUTE(vcpu_timer_advance_ns_fops, vcpu_get_timer_advance_ns, NULL, "%llu\n");

static int vcpu_get_guest_mode(void *data, u64 *val)
{
	struct kvm_vcpu *vcpu = (struct kvm_vcpu *) data;
	*val = vcpu->stat.guest_mode;
	return 0;
}

DEFINE_SIMPLE_ATTRIBUTE(vcpu_guest_mode_fops, vcpu_get_guest_mode, NULL, "%lld\n");

static int vcpu_get_tsc_offset(void *data, u64 *val)
{
	struct kvm_vcpu *vcpu = (struct kvm_vcpu *) data;
	*val = vcpu->arch.tsc_offset;
	return 0;
}

DEFINE_SIMPLE_ATTRIBUTE(vcpu_tsc_offset_fops, vcpu_get_tsc_offset, NULL, "%lld\n");

static int vcpu_get_tsc_scaling_ratio(void *data, u64 *val)
{
	struct kvm_vcpu *vcpu = (struct kvm_vcpu *) data;
	*val = vcpu->arch.tsc_scaling_ratio;
	return 0;
}

DEFINE_SIMPLE_ATTRIBUTE(vcpu_tsc_scaling_fops, vcpu_get_tsc_scaling_ratio, NULL, "%llu\n");

static int vcpu_get_tsc_scaling_frac_bits(void *data, u64 *val)
{
	*val = kvm_tsc_scaling_ratio_frac_bits;
	return 0;
}

DEFINE_SIMPLE_ATTRIBUTE(vcpu_tsc_scaling_frac_fops, vcpu_get_tsc_scaling_frac_bits, NULL, "%llu\n");

void kvm_arch_create_vcpu_debugfs(struct kvm_vcpu *vcpu, struct dentry *debugfs_dentry)
{
	debugfs_create_file("guest_mode", 0444, debugfs_dentry, vcpu,
			    &vcpu_guest_mode_fops);
	debugfs_create_file("tsc-offset", 0444, debugfs_dentry, vcpu,
			    &vcpu_tsc_offset_fops);

	if (lapic_in_kernel(vcpu))
		debugfs_create_file("lapic_timer_advance_ns", 0444,
				    debugfs_dentry, vcpu,
				    &vcpu_timer_advance_ns_fops);

	if (kvm_has_tsc_control) {
		debugfs_create_file("tsc-scaling-ratio", 0444,
				    debugfs_dentry, vcpu,
				    &vcpu_tsc_scaling_fops);
		debugfs_create_file("tsc-scaling-ratio-frac-bits", 0444,
				    debugfs_dentry, vcpu,
				    &vcpu_tsc_scaling_frac_fops);
	}
}

/*
 * This covers statistics <1024 (11=log(1024)+1), which should be enough to
 * cover RMAP_RECYCLE_THRESHOLD.
 */
#define  RMAP_LOG_SIZE  11

static const char *kvm_lpage_str[KVM_NR_PAGE_SIZES] = { "4K", "2M", "1G" };

static int kvm_mmu_rmaps_stat_show(struct seq_file *m, void *v)
{
	struct kvm_rmap_head *rmap;
	struct kvm *kvm = m->private;
	struct kvm_memory_slot *slot;
	struct kvm_memslots *slots;
	unsigned int lpage_size, index;
	/* Still small enough to be on the stack */
	unsigned int *log[KVM_NR_PAGE_SIZES], *cur;
	int i, j, k, l, ret;

<<<<<<< HEAD
=======
	if (!kvm_memslots_have_rmaps(kvm))
		return 0;

>>>>>>> df0cc57e
	ret = -ENOMEM;
	memset(log, 0, sizeof(log));
	for (i = 0; i < KVM_NR_PAGE_SIZES; i++) {
		log[i] = kcalloc(RMAP_LOG_SIZE, sizeof(unsigned int), GFP_KERNEL);
		if (!log[i])
			goto out;
	}

	mutex_lock(&kvm->slots_lock);
	write_lock(&kvm->mmu_lock);

	for (i = 0; i < KVM_ADDRESS_SPACE_NUM; i++) {
		slots = __kvm_memslots(kvm, i);
		for (j = 0; j < slots->used_slots; j++) {
			slot = &slots->memslots[j];
			for (k = 0; k < KVM_NR_PAGE_SIZES; k++) {
				rmap = slot->arch.rmap[k];
				lpage_size = kvm_mmu_slot_lpages(slot, k + 1);
				cur = log[k];
				for (l = 0; l < lpage_size; l++) {
					index = ffs(pte_list_count(&rmap[l]));
					if (WARN_ON_ONCE(index >= RMAP_LOG_SIZE))
						index = RMAP_LOG_SIZE - 1;
					cur[index]++;
				}
			}
		}
	}

	write_unlock(&kvm->mmu_lock);
	mutex_unlock(&kvm->slots_lock);

	/* index=0 counts no rmap; index=1 counts 1 rmap */
	seq_printf(m, "Rmap_Count:\t0\t1\t");
	for (i = 2; i < RMAP_LOG_SIZE; i++) {
		j = 1 << (i - 1);
		k = (1 << i) - 1;
		seq_printf(m, "%d-%d\t", j, k);
	}
	seq_printf(m, "\n");

	for (i = 0; i < KVM_NR_PAGE_SIZES; i++) {
		seq_printf(m, "Level=%s:\t", kvm_lpage_str[i]);
		cur = log[i];
		for (j = 0; j < RMAP_LOG_SIZE; j++)
			seq_printf(m, "%d\t", cur[j]);
		seq_printf(m, "\n");
	}

	ret = 0;
out:
	for (i = 0; i < KVM_NR_PAGE_SIZES; i++)
		kfree(log[i]);

	return ret;
}

static int kvm_mmu_rmaps_stat_open(struct inode *inode, struct file *file)
{
	struct kvm *kvm = inode->i_private;

	if (!kvm_get_kvm_safe(kvm))
		return -ENOENT;

	return single_open(file, kvm_mmu_rmaps_stat_show, kvm);
}

static int kvm_mmu_rmaps_stat_release(struct inode *inode, struct file *file)
{
	struct kvm *kvm = inode->i_private;

	kvm_put_kvm(kvm);

	return single_release(inode, file);
}

static const struct file_operations mmu_rmaps_stat_fops = {
	.open		= kvm_mmu_rmaps_stat_open,
	.read		= seq_read,
	.llseek		= seq_lseek,
	.release	= kvm_mmu_rmaps_stat_release,
};

int kvm_arch_create_vm_debugfs(struct kvm *kvm)
{
	debugfs_create_file("mmu_rmaps_stat", 0644, kvm->debugfs_dentry, kvm,
			    &mmu_rmaps_stat_fops);
	return 0;
}<|MERGE_RESOLUTION|>--- conflicted
+++ resolved
@@ -95,12 +95,9 @@
 	unsigned int *log[KVM_NR_PAGE_SIZES], *cur;
 	int i, j, k, l, ret;
 
-<<<<<<< HEAD
-=======
 	if (!kvm_memslots_have_rmaps(kvm))
 		return 0;
 
->>>>>>> df0cc57e
 	ret = -ENOMEM;
 	memset(log, 0, sizeof(log));
 	for (i = 0; i < KVM_NR_PAGE_SIZES; i++) {
