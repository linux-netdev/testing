--- conflicted
+++ resolved
@@ -261,12 +261,6 @@
  * enum damon_ops_id - Identifier for each monitoring operations implementation
  *
  * @DAMON_OPS_VADDR:	Monitoring operations for virtual address spaces
-<<<<<<< HEAD
- * @DAMON_OPS_PADDR:	Monitoring operations for the physical address space
- */
-enum damon_ops_id {
-	DAMON_OPS_VADDR,
-=======
  * @DAMON_OPS_FVADDR:	Monitoring operations for only fixed ranges of virtual
  *			address spaces
  * @DAMON_OPS_PADDR:	Monitoring operations for the physical address space
@@ -275,7 +269,6 @@
 enum damon_ops_id {
 	DAMON_OPS_VADDR,
 	DAMON_OPS_FVADDR,
->>>>>>> 88084a3d
 	DAMON_OPS_PADDR,
 	NR_DAMON_OPS,
 };
@@ -529,10 +522,7 @@
 int damon_set_schemes(struct damon_ctx *ctx,
 			struct damos **schemes, ssize_t nr_schemes);
 int damon_nr_running_ctxs(void);
-<<<<<<< HEAD
-=======
 bool damon_is_registered_ops(enum damon_ops_id id);
->>>>>>> 88084a3d
 int damon_register_ops(struct damon_operations *ops);
 int damon_select_ops(struct damon_ctx *ctx, enum damon_ops_id id);
 
