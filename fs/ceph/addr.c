--- conflicted
+++ resolved
@@ -368,15 +368,9 @@
 
 	doutc(cl, "%llx.%llx pos=%llu orig_len=%zu len=%llu\n",
 	      ceph_vinop(inode), subreq->start, subreq->len, len);
-<<<<<<< HEAD
 
 	iov_iter_xarray(&iter, ITER_DEST, &rreq->mapping->i_pages, subreq->start, len);
 
-=======
-
-	iov_iter_xarray(&iter, ITER_DEST, &rreq->mapping->i_pages, subreq->start, len);
-
->>>>>>> 0c383648
 	/*
 	 * FIXME: For now, use CEPH_OSD_DATA_TYPE_PAGES instead of _ITER for
 	 * encrypted inodes. We'd need infrastructure that handles an iov_iter
@@ -794,11 +788,6 @@
 		redirty_page_for_writepage(wbc, page);
 		return AOP_WRITEPAGE_ACTIVATE;
 	}
-<<<<<<< HEAD
-
-	wait_on_page_fscache(page);
-=======
->>>>>>> 0c383648
 
 	err = writepage_nounlock(page, wbc);
 	if (err == -ERESTARTSYS) {
@@ -1265,11 +1254,6 @@
 			}
 
 			set_page_writeback(page);
-<<<<<<< HEAD
-			if (caching)
-				ceph_set_page_fscache(page);
-=======
->>>>>>> 0c383648
 			len += thp_size(page);
 		}
 		ceph_fscache_write_to_cache(inode, offset, len, caching);
