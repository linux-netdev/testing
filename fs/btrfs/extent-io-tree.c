--- conflicted
+++ resolved
@@ -349,7 +349,6 @@
 				 const struct extent_state *state,
 				 const char *opname,
 				 int err)
-<<<<<<< HEAD
 {
 	btrfs_panic(extent_io_tree_to_fs_info(tree), err,
 		    "extent io tree error on %s state start %llu end %llu",
@@ -358,16 +357,6 @@
 
 static void merge_prev_state(struct extent_io_tree *tree, struct extent_state *state)
 {
-=======
-{
-	btrfs_panic(extent_io_tree_to_fs_info(tree), err,
-		    "extent io tree error on %s state start %llu end %llu",
-		    opname, state->start, state->end);
-}
-
-static void merge_prev_state(struct extent_io_tree *tree, struct extent_state *state)
-{
->>>>>>> 0c383648
 	struct extent_state *prev;
 
 	prev = prev_state(state);
@@ -1186,15 +1175,9 @@
 		prealloc = alloc_extent_state_atomic(prealloc);
 		if (!prealloc)
 			goto search_again;
-<<<<<<< HEAD
-		err = split_state(tree, state, prealloc, start);
-		if (err)
-			extent_io_tree_panic(tree, state, "split", err);
-=======
 		ret = split_state(tree, state, prealloc, start);
 		if (ret)
 			extent_io_tree_panic(tree, state, "split", ret);
->>>>>>> 0c383648
 
 		prealloc = NULL;
 		if (ret)
@@ -1241,13 +1224,8 @@
 		prealloc->end = this_end;
 		inserted_state = insert_state(tree, prealloc, bits, changeset);
 		if (IS_ERR(inserted_state)) {
-<<<<<<< HEAD
-			err = PTR_ERR(inserted_state);
-			extent_io_tree_panic(tree, prealloc, "insert", err);
-=======
 			ret = PTR_ERR(inserted_state);
 			extent_io_tree_panic(tree, prealloc, "insert", ret);
->>>>>>> 0c383648
 		}
 
 		cache_state(inserted_state, cached_state);
@@ -1273,15 +1251,9 @@
 		prealloc = alloc_extent_state_atomic(prealloc);
 		if (!prealloc)
 			goto search_again;
-<<<<<<< HEAD
-		err = split_state(tree, state, prealloc, end + 1);
-		if (err)
-			extent_io_tree_panic(tree, state, "split", err);
-=======
 		ret = split_state(tree, state, prealloc, end + 1);
 		if (ret)
 			extent_io_tree_panic(tree, state, "split", ret);
->>>>>>> 0c383648
 
 		set_state_bits(tree, prealloc, bits, changeset);
 		cache_state(prealloc, cached_state);
@@ -1433,15 +1405,9 @@
 			ret = -ENOMEM;
 			goto out;
 		}
-<<<<<<< HEAD
-		err = split_state(tree, state, prealloc, start);
-		if (err)
-			extent_io_tree_panic(tree, state, "split", err);
-=======
 		ret = split_state(tree, state, prealloc, start);
 		if (ret)
 			extent_io_tree_panic(tree, state, "split", ret);
->>>>>>> 0c383648
 		prealloc = NULL;
 		if (ret)
 			goto out;
@@ -1488,13 +1454,8 @@
 		prealloc->end = this_end;
 		inserted_state = insert_state(tree, prealloc, bits, NULL);
 		if (IS_ERR(inserted_state)) {
-<<<<<<< HEAD
-			err = PTR_ERR(inserted_state);
-			extent_io_tree_panic(tree, prealloc, "insert", err);
-=======
 			ret = PTR_ERR(inserted_state);
 			extent_io_tree_panic(tree, prealloc, "insert", ret);
->>>>>>> 0c383648
 		}
 		cache_state(inserted_state, cached_state);
 		if (inserted_state == prealloc)
@@ -1515,15 +1476,9 @@
 			goto out;
 		}
 
-<<<<<<< HEAD
-		err = split_state(tree, state, prealloc, end + 1);
-		if (err)
-			extent_io_tree_panic(tree, state, "split", err);
-=======
 		ret = split_state(tree, state, prealloc, end + 1);
 		if (ret)
 			extent_io_tree_panic(tree, state, "split", ret);
->>>>>>> 0c383648
 
 		set_state_bits(tree, prealloc, bits, NULL);
 		cache_state(prealloc, cached_state);
@@ -1768,7 +1723,6 @@
 
 /*
  * Check if the single @bit exists in the given range.
-<<<<<<< HEAD
  */
 bool test_range_bit_exists(struct extent_io_tree *tree, u64 start, u64 end, u32 bit)
 {
@@ -1805,44 +1759,6 @@
 		    struct extent_state *cached)
 {
 	struct extent_state *state = NULL;
-=======
- */
-bool test_range_bit_exists(struct extent_io_tree *tree, u64 start, u64 end, u32 bit)
-{
-	struct extent_state *state = NULL;
-	bool bitset = false;
-
-	ASSERT(is_power_of_2(bit));
-
-	spin_lock(&tree->lock);
-	state = tree_search(tree, start);
-	while (state && start <= end) {
-		if (state->start > end)
-			break;
-
-		if (state->state & bit) {
-			bitset = true;
-			break;
-		}
-
-		/* If state->end is (u64)-1, start will overflow to 0 */
-		start = state->end + 1;
-		if (start > end || start == 0)
-			break;
-		state = next_state(state);
-	}
-	spin_unlock(&tree->lock);
-	return bitset;
-}
-
-/*
- * Check if the whole range [@start,@end) contains the single @bit set.
- */
-bool test_range_bit(struct extent_io_tree *tree, u64 start, u64 end, u32 bit,
-		    struct extent_state *cached)
-{
-	struct extent_state *state = NULL;
->>>>>>> 0c383648
 	bool bitset = true;
 
 	ASSERT(is_power_of_2(bit));
